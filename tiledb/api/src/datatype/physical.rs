use std::fmt::Debug;

use serde::{Deserialize, Serialize};

use crate::private::sealed;

/// Trait for comparisons based on value bits.
/// This exists to work around float `NaN` which is not equal to itself,
/// preventing float types from being `Eq` for generic operations.
pub trait BitsEq {
    /// Test if two values have the same bits.
    ///
    /// This is often the same as `PartialEq::eq`, but is not in the case
    /// of floats where `NaN != NaN`.
    fn bits_eq(&self, other: &Self) -> bool;
}

impl<T> BitsEq for [T]
where
    T: BitsEq,
{
    fn bits_eq(&self, other: &Self) -> bool {
        self.len() == other.len()
            && self.iter().zip(other.iter()).all(|(l, r)| l.bits_eq(r))
    }
}

impl<T1, T2> BitsEq for (T1, T2)
where
    T1: BitsEq,
    T2: BitsEq,
{
    fn bits_eq(&self, other: &Self) -> bool {
        self.0.bits_eq(&other.0) && self.1.bits_eq(&other.1)
    }
}

impl<T> BitsEq for Vec<T>
where
    T: BitsEq,
{
    fn bits_eq(&self, other: &Self) -> bool {
        self.as_slice().bits_eq(other.as_slice())
    }
}

/// Trait for ordering based on value bits.
/// This exists to work around float `NaN` which prevents float from being
/// a total order for use with generic operations.
pub trait BitsOrd {
    /// Return the ordering between `self` and `other`.
    /// This function defines a total order for all values of `Self`.
    fn bits_cmp(&self, other: &Self) -> std::cmp::Ordering;

    /// Restrict a value to a certain interval, using `bits_cmp` as
    /// the ordering function. See `std::cmp::Ord::clamp`.
    fn bits_clamp(self, min: Self, max: Self) -> Self
    where
        Self: Sized,
    {
        use std::cmp::Ordering;

        assert_eq!(min.bits_cmp(&max), Ordering::Less);

        if matches!(self.bits_cmp(&min), Ordering::Less) {
            min
        } else if matches!(self.bits_cmp(&max), Ordering::Less) {
            self
        } else {
            max
        }
    }
}

/// Implements lexicographic comparison of slices using the `BitsOrd` trait of the element.
impl<T> BitsOrd for [T]
where
    T: BitsOrd,
{
    fn bits_cmp(&self, other: &Self) -> std::cmp::Ordering {
        use std::cmp::Ordering;

        for (l, r) in self.iter().zip(other.iter()) {
            match l.bits_cmp(r) {
                Ordering::Less => return Ordering::Less,
                Ordering::Greater => return Ordering::Greater,
                Ordering::Equal => continue,
            }
        }

<<<<<<< HEAD
        if self.len() < other.len() {
            Ordering::Less
        } else if self.len() == other.len() {
            Ordering::Equal
        } else {
            Ordering::Greater
        }
=======
        self.len().cmp(&other.len())
>>>>>>> fc355d2a
    }
}

/// Implements lexicographic comparison of vectors using the `BitsOrd` trait of the element.
impl<T> BitsOrd for Vec<T>
where
    T: BitsOrd,
{
    fn bits_cmp(&self, other: &Self) -> std::cmp::Ordering {
        self.as_slice().bits_cmp(other.as_slice())
    }
}

/// Trait for generic operations on primitive data types.
///
/// Types which implement this trait can be used to interface with TileDB
/// at the lowest level due to having the same memory representation
/// in Rust and TileDB.
pub trait PhysicalType:
    BitsEq
    + BitsOrd
    + Copy
    + Debug
    + Default
    + for<'a> Deserialize<'a>
    + PartialEq
    + PartialOrd
    + Send
    + Serialize
    + Sync
    + crate::private::Sealed
    + 'static
{
}

macro_rules! native_type_eq {
    ($($T:ty: $datatype:expr),+) => {
        sealed!($($T),+);

        $(
            impl BitsEq for $T {
                fn bits_eq(&self, other: &Self) -> bool {
                    <Self as PartialEq>::eq(self, other)
                }
            }

            impl BitsOrd for $T {
                fn bits_cmp(&self, other: &Self) -> std::cmp::Ordering {
                    <Self as Ord>::cmp(self, other)
                }
            }

            impl PhysicalType for $T {}
        )+
    }
}

native_type_eq!(u8: Datatype::UInt8, u16: Datatype::UInt16, u32: Datatype::UInt32, u64: Datatype::UInt64);
native_type_eq!(i8: Datatype::Int8, i16: Datatype::Int16, i32: Datatype::Int32, i64: Datatype::Int64);

impl crate::private::Sealed for f32 {}
impl crate::private::Sealed for f64 {}

impl BitsEq for f32 {
    fn bits_eq(&self, other: &Self) -> bool {
        self.to_bits() == other.to_bits()
    }
}

impl BitsOrd for f32 {
    fn bits_cmp(&self, other: &Self) -> std::cmp::Ordering {
        self.total_cmp(other)
    }
}

impl PhysicalType for f32 {}

impl BitsEq for f64 {
    fn bits_eq(&self, other: &Self) -> bool {
        self.to_bits() == other.to_bits()
    }
}

impl BitsOrd for f64 {
    fn bits_cmp(&self, other: &Self) -> std::cmp::Ordering {
        self.total_cmp(other)
    }
}

impl PhysicalType for f64 {}<|MERGE_RESOLUTION|>--- conflicted
+++ resolved
@@ -88,17 +88,7 @@
             }
         }
 
-<<<<<<< HEAD
-        if self.len() < other.len() {
-            Ordering::Less
-        } else if self.len() == other.len() {
-            Ordering::Equal
-        } else {
-            Ordering::Greater
-        }
-=======
         self.len().cmp(&other.len())
->>>>>>> fc355d2a
     }
 }
 
