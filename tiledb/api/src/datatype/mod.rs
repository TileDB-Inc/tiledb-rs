--- conflicted
+++ resolved
@@ -1,804 +1,3 @@
-<<<<<<< HEAD
-pub mod logical;
-pub mod physical;
-
-pub use logical::*;
-pub use physical::{PhysicalType, PhysicalValue};
-
-use std::fmt::{Debug, Display, Formatter, Result as FmtResult};
-
-use serde::{Deserialize, Serialize};
-use util::option::OptionSubset;
-
-use crate::error::DatatypeErrorKind;
-use crate::Result as TileDBResult;
-
-#[derive(Clone, Copy, Default, Deserialize, Eq, Hash, PartialEq, Serialize)]
-#[repr(u64)]
-pub enum Datatype {
-    /// A 32-bit signed integer
-    Int32,
-    /// A 64-bit signed integer
-    Int64,
-    /// A 32-bit floating point value
-    Float32,
-    /// A 64-bit floating point value
-    Float64,
-    /// An 8-bit character value
-    Char,
-    /// An 8-bit signed integer
-    Int8,
-    /// An 8-bit unsigned integer
-    UInt8,
-    /// A 16-bit signed integer
-    Int16,
-    /// A 16-bit unsigned integer
-    UInt16,
-    /// A 32-bit unsigned integer
-    UInt32,
-    /// A 64-bit unsigned integer
-    UInt64,
-    /// An ASCII string
-    StringAscii,
-    /// A UTF-8 string
-    StringUtf8,
-    /// A UTF-16 string
-    StringUtf16,
-    /// A UTF-32 string
-    StringUtf32,
-    /// A UCS2 string
-    StringUcs2,
-    /// A UCS4 string
-    StringUcs4,
-    /// An arbitrary type
-    // Any is default to cause an error if we forget to set it on either a
-    // DimensionData or AttributeData instance.
-    #[default]
-    Any,
-    /// DateTime with year resolution
-    DateTimeYear,
-    /// DateTime with month resolution
-    DateTimeMonth,
-    /// DateTime with week resolution
-    DateTimeWeek,
-    /// DateTime with day resolution
-    DateTimeDay,
-    /// DateTime with hour resolution
-    DateTimeHour,
-    /// DateTime with minute resolution
-    DateTimeMinute,
-    /// DateTime with second resolution
-    DateTimeSecond,
-    /// DateTime with millisecond resolution
-    DateTimeMillisecond,
-    /// DateTime with microsecond resolution
-    DateTimeMicrosecond,
-    /// DateTime with nanosecond resolution
-    DateTimeNanosecond,
-    /// DateTime with picosecond resolution
-    DateTimePicosecond,
-    /// DateTime with femtosecond resolution
-    DateTimeFemtosecond,
-    /// DateTime with attosecond resolution
-    DateTimeAttosecond,
-    /// Time with hour resolution
-    TimeHour,
-    /// Time with minute resolution
-    TimeMinute,
-    /// Time with second resolution
-    TimeSecond,
-    /// Time with millisecond resolution
-    TimeMillisecond,
-    /// Time with nanosecond resolution
-    TimeMicrosecond,
-    /// Time with nanosecond resolution
-    TimeNanosecond,
-    /// Time with picosecond resolution
-    TimePicosecond,
-    /// Time with femtosecond resolution
-    TimeFemtosecond,
-    /// Time with attosecond resolution
-    TimeAttosecond,
-    /// Byte sequence
-    Blob,
-    /// Boolean
-    Boolean,
-    /// A Geometry in well-known binary (WKB) format
-    GeometryWkb,
-    /// A Geometry in well-known text (WKT) format
-    GeometryWkt,
-}
-
-impl Datatype {
-    pub(crate) fn capi_enum(&self) -> ffi::tiledb_datatype_t {
-        match *self {
-            Datatype::Int8 => ffi::tiledb_datatype_t_TILEDB_INT8,
-            Datatype::Int16 => ffi::tiledb_datatype_t_TILEDB_INT16,
-            Datatype::Int32 => ffi::tiledb_datatype_t_TILEDB_INT32,
-            Datatype::Int64 => ffi::tiledb_datatype_t_TILEDB_INT64,
-            Datatype::Float32 => ffi::tiledb_datatype_t_TILEDB_FLOAT32,
-            Datatype::Float64 => ffi::tiledb_datatype_t_TILEDB_FLOAT64,
-            Datatype::Char => ffi::tiledb_datatype_t_TILEDB_CHAR,
-            Datatype::UInt8 => ffi::tiledb_datatype_t_TILEDB_UINT8,
-            Datatype::UInt16 => ffi::tiledb_datatype_t_TILEDB_UINT16,
-            Datatype::UInt32 => ffi::tiledb_datatype_t_TILEDB_UINT32,
-            Datatype::UInt64 => ffi::tiledb_datatype_t_TILEDB_UINT64,
-            Datatype::StringAscii => ffi::tiledb_datatype_t_TILEDB_STRING_ASCII,
-            Datatype::StringUtf8 => ffi::tiledb_datatype_t_TILEDB_STRING_UTF8,
-            Datatype::StringUtf16 => ffi::tiledb_datatype_t_TILEDB_STRING_UTF16,
-            Datatype::StringUtf32 => ffi::tiledb_datatype_t_TILEDB_STRING_UTF32,
-            Datatype::StringUcs2 => ffi::tiledb_datatype_t_TILEDB_STRING_UCS2,
-            Datatype::StringUcs4 => ffi::tiledb_datatype_t_TILEDB_STRING_UCS4,
-            Datatype::Any => ffi::tiledb_datatype_t_TILEDB_ANY,
-            Datatype::DateTimeYear => {
-                ffi::tiledb_datatype_t_TILEDB_DATETIME_YEAR
-            }
-            Datatype::DateTimeMonth => {
-                ffi::tiledb_datatype_t_TILEDB_DATETIME_MONTH
-            }
-            Datatype::DateTimeWeek => {
-                ffi::tiledb_datatype_t_TILEDB_DATETIME_WEEK
-            }
-            Datatype::DateTimeDay => ffi::tiledb_datatype_t_TILEDB_DATETIME_DAY,
-            Datatype::DateTimeHour => ffi::tiledb_datatype_t_TILEDB_DATETIME_HR,
-            Datatype::DateTimeMinute => {
-                ffi::tiledb_datatype_t_TILEDB_DATETIME_MIN
-            }
-            Datatype::DateTimeSecond => {
-                ffi::tiledb_datatype_t_TILEDB_DATETIME_SEC
-            }
-            Datatype::DateTimeMillisecond => {
-                ffi::tiledb_datatype_t_TILEDB_DATETIME_MS
-            }
-            Datatype::DateTimeMicrosecond => {
-                ffi::tiledb_datatype_t_TILEDB_DATETIME_US
-            }
-            Datatype::DateTimeNanosecond => {
-                ffi::tiledb_datatype_t_TILEDB_DATETIME_NS
-            }
-            Datatype::DateTimePicosecond => {
-                ffi::tiledb_datatype_t_TILEDB_DATETIME_PS
-            }
-            Datatype::DateTimeFemtosecond => {
-                ffi::tiledb_datatype_t_TILEDB_DATETIME_FS
-            }
-            Datatype::DateTimeAttosecond => {
-                ffi::tiledb_datatype_t_TILEDB_DATETIME_AS
-            }
-            Datatype::TimeHour => ffi::tiledb_datatype_t_TILEDB_TIME_HR,
-            Datatype::TimeMinute => ffi::tiledb_datatype_t_TILEDB_TIME_MIN,
-            Datatype::TimeSecond => ffi::tiledb_datatype_t_TILEDB_TIME_SEC,
-            Datatype::TimeMillisecond => ffi::tiledb_datatype_t_TILEDB_TIME_MS,
-            Datatype::TimeMicrosecond => ffi::tiledb_datatype_t_TILEDB_TIME_US,
-            Datatype::TimeNanosecond => ffi::tiledb_datatype_t_TILEDB_TIME_NS,
-            Datatype::TimePicosecond => ffi::tiledb_datatype_t_TILEDB_TIME_PS,
-            Datatype::TimeFemtosecond => ffi::tiledb_datatype_t_TILEDB_TIME_FS,
-            Datatype::TimeAttosecond => ffi::tiledb_datatype_t_TILEDB_TIME_AS,
-            Datatype::Blob => ffi::tiledb_datatype_t_TILEDB_BLOB,
-            Datatype::Boolean => ffi::tiledb_datatype_t_TILEDB_BOOL,
-            Datatype::GeometryWkb => ffi::tiledb_datatype_t_TILEDB_GEOM_WKB,
-            Datatype::GeometryWkt => ffi::tiledb_datatype_t_TILEDB_GEOM_WKT,
-        }
-    }
-
-    pub fn size(&self) -> u64 {
-        let copy = *self;
-        unsafe { ffi::tiledb_datatype_size(copy as ffi::tiledb_datatype_t) }
-    }
-
-    pub fn from_string(dtype: &str) -> Option<Self> {
-        let c_dtype =
-            std::ffi::CString::new(dtype).expect("Error creating CString");
-        let mut c_ret: ffi::tiledb_datatype_t = out_ptr!();
-        let res = unsafe {
-            ffi::tiledb_datatype_from_str(
-                c_dtype.as_c_str().as_ptr(),
-                &mut c_ret,
-            )
-        };
-
-        if res == ffi::TILEDB_OK {
-            match Datatype::try_from(c_ret) {
-                Ok(dt) => Some(dt),
-                Err(_) => None,
-            }
-        } else {
-            None
-        }
-    }
-
-    pub fn is_compatible_type<T: 'static>(&self) -> bool {
-        use std::any::TypeId;
-
-        let tid = TypeId::of::<T>();
-        if tid == TypeId::of::<f32>() {
-            matches!(*self, Datatype::Float32)
-        } else if tid == TypeId::of::<f64>() {
-            matches!(*self, Datatype::Float64)
-        } else if tid == TypeId::of::<i8>() {
-            matches!(*self, Datatype::Char | Datatype::Int8)
-        } else if tid == TypeId::of::<u8>() {
-            matches!(
-                *self,
-                Datatype::Any
-                    | Datatype::Blob
-                    | Datatype::Boolean
-                    | Datatype::GeometryWkb
-                    | Datatype::GeometryWkt
-                    | Datatype::StringAscii
-                    | Datatype::StringUtf8
-                    | Datatype::UInt8
-            )
-        } else if tid == TypeId::of::<i16>() {
-            matches!(*self, Datatype::Int16)
-        } else if tid == TypeId::of::<u16>() {
-            matches!(
-                *self,
-                Datatype::StringUtf16 | Datatype::StringUcs2 | Datatype::UInt16
-            )
-        } else if tid == TypeId::of::<i32>() {
-            matches!(*self, Datatype::Int32)
-        } else if tid == TypeId::of::<u32>() {
-            matches!(
-                *self,
-                Datatype::StringUtf32 | Datatype::StringUcs4 | Datatype::UInt32
-            )
-        } else if tid == TypeId::of::<i64>() {
-            matches!(
-                *self,
-                Datatype::Int64
-                    | Datatype::DateTimeYear
-                    | Datatype::DateTimeMonth
-                    | Datatype::DateTimeWeek
-                    | Datatype::DateTimeDay
-                    | Datatype::DateTimeHour
-                    | Datatype::DateTimeMinute
-                    | Datatype::DateTimeSecond
-                    | Datatype::DateTimeMillisecond
-                    | Datatype::DateTimeMicrosecond
-                    | Datatype::DateTimeNanosecond
-                    | Datatype::DateTimePicosecond
-                    | Datatype::DateTimeFemtosecond
-                    | Datatype::DateTimeAttosecond
-                    | Datatype::TimeHour
-                    | Datatype::TimeMinute
-                    | Datatype::TimeSecond
-                    | Datatype::TimeMillisecond
-                    | Datatype::TimeMicrosecond
-                    | Datatype::TimeNanosecond
-                    | Datatype::TimePicosecond
-                    | Datatype::TimeFemtosecond
-                    | Datatype::TimeAttosecond
-            )
-        } else if tid == TypeId::of::<u64>() {
-            matches!(*self, Datatype::UInt64)
-        } else {
-            false
-        }
-    }
-
-    /// Returns whether this type is an integral type (i.e. integer)
-    // Keep in sync with sm/enums/datatype.h::datatype_is_integer
-    pub fn is_integral_type(&self) -> bool {
-        matches!(
-            *self,
-            Datatype::Boolean
-                | Datatype::Int8
-                | Datatype::Int16
-                | Datatype::Int32
-                | Datatype::Int64
-                | Datatype::UInt8
-                | Datatype::UInt16
-                | Datatype::UInt32
-                | Datatype::UInt64
-        )
-    }
-
-    /// Returns whether this type is a real number (i.e. floating point)
-    // Keep in sync with sm/enums/datatype.h::datatype_is_real
-    pub fn is_real_type(&self) -> bool {
-        matches!(*self, Datatype::Float32 | Datatype::Float64)
-    }
-
-    /// Returns whether this type is a variable-length string type
-    // Keep in sync with sm/enums/datatype.h::datatype_is_string
-    pub fn is_string_type(&self) -> bool {
-        matches!(
-            *self,
-            Datatype::StringAscii
-                | Datatype::StringUtf8
-                | Datatype::StringUtf16
-                | Datatype::StringUtf32
-                | Datatype::StringUcs2
-                | Datatype::StringUcs4
-        )
-    }
-
-    /// Returns whether this type is a DateTime type of any resolution
-    // Keep in sync with sm/enums/datatype.h::datatype_is_datetime
-    pub fn is_datetime_type(&self) -> bool {
-        matches!(
-            *self,
-            Datatype::DateTimeYear
-                | Datatype::DateTimeMonth
-                | Datatype::DateTimeWeek
-                | Datatype::DateTimeDay
-                | Datatype::DateTimeHour
-                | Datatype::DateTimeMinute
-                | Datatype::DateTimeSecond
-                | Datatype::DateTimeMillisecond
-                | Datatype::DateTimeMicrosecond
-                | Datatype::DateTimeNanosecond
-                | Datatype::DateTimePicosecond
-                | Datatype::DateTimeFemtosecond
-                | Datatype::DateTimeAttosecond
-        )
-    }
-
-    /// Returns whether this type is a Time type of any resolution
-    // Keep in sync with sm/enums/datatype.h::datatype_is_time
-    pub fn is_time_type(&self) -> bool {
-        matches!(
-            *self,
-            Datatype::TimeHour
-                | Datatype::TimeMinute
-                | Datatype::TimeSecond
-                | Datatype::TimeMillisecond
-                | Datatype::TimeMicrosecond
-                | Datatype::TimeNanosecond
-                | Datatype::TimePicosecond
-                | Datatype::TimeFemtosecond
-                | Datatype::TimeAttosecond
-        )
-    }
-
-    /// Returns whether this type is a byte
-    // Keep in sync with sm/enums/datatype.h:datatype_is_byte
-    pub fn is_byte_type(&self) -> bool {
-        matches!(
-            *self,
-            Datatype::Blob | Datatype::GeometryWkb | Datatype::GeometryWkt
-        )
-    }
-
-    /// Returns whether this type can be used as a dimension type of a sparse array
-    pub fn is_allowed_dimension_type_sparse(&self) -> bool {
-        !matches!(self, Datatype::Boolean)
-            && (self.is_integral_type()
-                || self.is_datetime_type()
-                || self.is_time_type()
-                || matches!(
-                    *self,
-                    Datatype::Float32
-                        | Datatype::Float64
-                        | Datatype::StringAscii
-                ))
-    }
-
-    /// Returns whether this type can be used as a dimension type of a dense array
-    pub fn is_allowed_dimension_type_dense(&self) -> bool {
-        !matches!(self, Datatype::Boolean)
-            && (self.is_integral_type()
-                || self.is_datetime_type()
-                || self.is_time_type())
-    }
-
-    pub fn same_physical_type(&self, other: &Datatype) -> bool {
-        crate::physical_type_go!(self, MyPhysicalType, {
-            crate::physical_type_go!(other, TheirPhysicalType, {
-                std::any::TypeId::of::<MyPhysicalType>()
-                    == std::any::TypeId::of::<TheirPhysicalType>()
-            })
-        })
-    }
-
-    /// Returns an `Iterator` which yields each variant of `Datatype`
-    /// exactly once in an unspecified order.
-    pub fn iter() -> impl Iterator<Item = Datatype> {
-        static DATATYPES: [Datatype; 43] = [
-            Datatype::Int32,
-            Datatype::Int64,
-            Datatype::Float32,
-            Datatype::Float64,
-            Datatype::Char,
-            Datatype::Int8,
-            Datatype::UInt8,
-            Datatype::Int16,
-            Datatype::UInt16,
-            Datatype::UInt32,
-            Datatype::UInt64,
-            Datatype::StringAscii,
-            Datatype::StringUtf8,
-            Datatype::StringUtf16,
-            Datatype::StringUtf32,
-            Datatype::StringUcs2,
-            Datatype::StringUcs4,
-            Datatype::DateTimeYear,
-            Datatype::DateTimeMonth,
-            Datatype::DateTimeWeek,
-            Datatype::DateTimeDay,
-            Datatype::DateTimeHour,
-            Datatype::DateTimeMinute,
-            Datatype::DateTimeSecond,
-            Datatype::DateTimeMillisecond,
-            Datatype::DateTimeMicrosecond,
-            Datatype::DateTimeNanosecond,
-            Datatype::DateTimePicosecond,
-            Datatype::DateTimeFemtosecond,
-            Datatype::DateTimeAttosecond,
-            Datatype::TimeHour,
-            Datatype::TimeMinute,
-            Datatype::TimeSecond,
-            Datatype::TimeMillisecond,
-            Datatype::TimeMicrosecond,
-            Datatype::TimeNanosecond,
-            Datatype::TimePicosecond,
-            Datatype::TimeFemtosecond,
-            Datatype::TimeAttosecond,
-            Datatype::Blob,
-            Datatype::Boolean,
-            Datatype::GeometryWkb,
-            Datatype::GeometryWkt,
-        ];
-        DATATYPES.iter().copied()
-    }
-}
-
-impl Debug for Datatype {
-    fn fmt(&self, f: &mut Formatter) -> FmtResult {
-        <Self as Display>::fmt(self, f)
-    }
-}
-
-impl Display for Datatype {
-    fn fmt(&self, f: &mut Formatter) -> FmtResult {
-        let copy = *self;
-        let c_dtype = copy as ffi::tiledb_datatype_t;
-        let mut c_str = std::ptr::null::<std::os::raw::c_char>();
-        let res = unsafe { ffi::tiledb_datatype_to_str(c_dtype, &mut c_str) };
-
-        /*
-         * this cannot error if you provide a valid value, and the strong Rust
-         * enum ensures that we have a valid value
-         */
-        assert_eq!(res, ffi::TILEDB_OK);
-
-        let c_msg = unsafe { std::ffi::CStr::from_ptr(c_str) };
-        write!(f, "{}", c_msg.to_string_lossy())
-    }
-}
-
-impl OptionSubset for Datatype {
-    fn option_subset(&self, other: &Self) -> bool {
-        if let Datatype::Any = *self {
-            true
-        } else {
-            self == other
-        }
-    }
-}
-
-impl TryFrom<ffi::tiledb_datatype_t> for Datatype {
-    type Error = crate::error::Error;
-
-    fn try_from(value: ffi::tiledb_datatype_t) -> TileDBResult<Self> {
-        Ok(match value {
-            ffi::tiledb_datatype_t_TILEDB_INT8 => Datatype::Int8,
-            ffi::tiledb_datatype_t_TILEDB_INT16 => Datatype::Int16,
-            ffi::tiledb_datatype_t_TILEDB_INT32 => Datatype::Int32,
-            ffi::tiledb_datatype_t_TILEDB_INT64 => Datatype::Int64,
-            ffi::tiledb_datatype_t_TILEDB_FLOAT32 => Datatype::Float32,
-            ffi::tiledb_datatype_t_TILEDB_FLOAT64 => Datatype::Float64,
-            ffi::tiledb_datatype_t_TILEDB_CHAR => Datatype::Char,
-            ffi::tiledb_datatype_t_TILEDB_UINT8 => Datatype::UInt8,
-            ffi::tiledb_datatype_t_TILEDB_UINT16 => Datatype::UInt16,
-            ffi::tiledb_datatype_t_TILEDB_UINT32 => Datatype::UInt32,
-            ffi::tiledb_datatype_t_TILEDB_UINT64 => Datatype::UInt64,
-            ffi::tiledb_datatype_t_TILEDB_STRING_ASCII => Datatype::StringAscii,
-            ffi::tiledb_datatype_t_TILEDB_STRING_UTF8 => Datatype::StringUtf8,
-            ffi::tiledb_datatype_t_TILEDB_STRING_UTF16 => Datatype::StringUtf16,
-            ffi::tiledb_datatype_t_TILEDB_STRING_UTF32 => Datatype::StringUtf32,
-            ffi::tiledb_datatype_t_TILEDB_STRING_UCS2 => Datatype::StringUcs2,
-            ffi::tiledb_datatype_t_TILEDB_STRING_UCS4 => Datatype::StringUcs4,
-            ffi::tiledb_datatype_t_TILEDB_ANY => Datatype::Any,
-            ffi::tiledb_datatype_t_TILEDB_DATETIME_YEAR => {
-                Datatype::DateTimeYear
-            }
-            ffi::tiledb_datatype_t_TILEDB_DATETIME_MONTH => {
-                Datatype::DateTimeMonth
-            }
-            ffi::tiledb_datatype_t_TILEDB_DATETIME_WEEK => {
-                Datatype::DateTimeWeek
-            }
-            ffi::tiledb_datatype_t_TILEDB_DATETIME_DAY => Datatype::DateTimeDay,
-            ffi::tiledb_datatype_t_TILEDB_DATETIME_HR => Datatype::DateTimeHour,
-            ffi::tiledb_datatype_t_TILEDB_DATETIME_MIN => {
-                Datatype::DateTimeMinute
-            }
-            ffi::tiledb_datatype_t_TILEDB_DATETIME_SEC => {
-                Datatype::DateTimeSecond
-            }
-            ffi::tiledb_datatype_t_TILEDB_DATETIME_MS => {
-                Datatype::DateTimeMillisecond
-            }
-            ffi::tiledb_datatype_t_TILEDB_DATETIME_US => {
-                Datatype::DateTimeMicrosecond
-            }
-            ffi::tiledb_datatype_t_TILEDB_DATETIME_NS => {
-                Datatype::DateTimeNanosecond
-            }
-            ffi::tiledb_datatype_t_TILEDB_DATETIME_PS => {
-                Datatype::DateTimePicosecond
-            }
-            ffi::tiledb_datatype_t_TILEDB_DATETIME_FS => {
-                Datatype::DateTimeFemtosecond
-            }
-            ffi::tiledb_datatype_t_TILEDB_DATETIME_AS => {
-                Datatype::DateTimeAttosecond
-            }
-            ffi::tiledb_datatype_t_TILEDB_TIME_HR => Datatype::TimeHour,
-            ffi::tiledb_datatype_t_TILEDB_TIME_MIN => Datatype::TimeMinute,
-            ffi::tiledb_datatype_t_TILEDB_TIME_SEC => Datatype::TimeSecond,
-            ffi::tiledb_datatype_t_TILEDB_TIME_MS => Datatype::TimeMillisecond,
-            ffi::tiledb_datatype_t_TILEDB_TIME_US => Datatype::TimeMicrosecond,
-            ffi::tiledb_datatype_t_TILEDB_TIME_NS => Datatype::TimeNanosecond,
-            ffi::tiledb_datatype_t_TILEDB_TIME_PS => Datatype::TimePicosecond,
-            ffi::tiledb_datatype_t_TILEDB_TIME_FS => Datatype::TimeFemtosecond,
-            ffi::tiledb_datatype_t_TILEDB_TIME_AS => Datatype::TimeAttosecond,
-            ffi::tiledb_datatype_t_TILEDB_BLOB => Datatype::Blob,
-            ffi::tiledb_datatype_t_TILEDB_BOOL => Datatype::Boolean,
-            ffi::tiledb_datatype_t_TILEDB_GEOM_WKB => Datatype::GeometryWkb,
-            ffi::tiledb_datatype_t_TILEDB_GEOM_WKT => Datatype::GeometryWkt,
-            _ => {
-                return Err(crate::error::Error::Datatype(
-                    DatatypeErrorKind::InvalidDiscriminant(value as u64),
-                ))
-            }
-        })
-    }
-}
-
-/// Apply a generic expression `$then` with a static type binding in the identifier `$typename`
-/// for a logical type corresponding to the dynamic `$datatype`.
-///
-/// This is similar to `physical_type_go!` but binds the logical type
-/// instead of the physical type.
-// note to developers: this is mimicking the C++ code
-//      template <class Fn, class... Args>
-//      inline auto apply_with_type(Fn&& f, Datatype type, Args&&... args)
-//
-#[macro_export]
-macro_rules! logical_type_go {
-    ($datatype:expr, $typename:ident, $then:expr) => {{
-        type Datatype = $crate::Datatype;
-        match $datatype {
-            Datatype::Int8 => {
-                type $typename = $crate::datatype::logical::Int8Type;
-                $then
-            }
-            Datatype::Int16 => {
-                type $typename = $crate::datatype::logical::Int16Type;
-                $then
-            }
-            Datatype::Int32 => {
-                type $typename = $crate::datatype::logical::Int32Type;
-                $then
-            }
-            Datatype::Int64 => {
-                type $typename = $crate::datatype::logical::Int64Type;
-                $then
-            }
-            Datatype::UInt8 => {
-                type $typename = $crate::datatype::logical::UInt8Type;
-                $then
-            }
-            Datatype::UInt16 => {
-                type $typename = $crate::datatype::logical::UInt16Type;
-                $then
-            }
-            Datatype::UInt32 => {
-                type $typename = $crate::datatype::logical::UInt32Type;
-                $then
-            }
-            Datatype::UInt64 => {
-                type $typename = $crate::datatype::logical::UInt64Type;
-                $then
-            }
-            Datatype::Float32 => {
-                type $typename = $crate::datatype::logical::Float32Type;
-                $then
-            }
-            Datatype::Float64 => {
-                type $typename = $crate::datatype::logical::Float64Type;
-                $then
-            }
-            Datatype::Char => {
-                type $typename = $crate::datatype::logical::CharType;
-                $then
-            }
-            Datatype::StringAscii => {
-                type $typename = $crate::datatype::logical::StringAsciiType;
-                $then
-            }
-            Datatype::StringUtf8 => {
-                type $typename = $crate::datatype::logical::StringUtf8Type;
-                $then
-            }
-            Datatype::StringUtf16 => {
-                type $typename = $crate::datatype::logical::StringUtf16Type;
-                $then
-            }
-            Datatype::StringUtf32 => {
-                type $typename = $crate::datatype::logical::StringUtf32Type;
-                $then
-            }
-            Datatype::StringUcs2 => {
-                type $typename = $crate::datatype::logical::StringUcs2Type;
-                $then
-            }
-            Datatype::StringUcs4 => {
-                type $typename = $crate::datatype::logical::StringUcs4Type;
-                $then
-            }
-            Datatype::Any => {
-                type $typename = $crate::datatype::logical::AnyType;
-                $then
-            }
-            Datatype::DateTimeYear => {
-                type $typename = $crate::datatype::logical::DateTimeYearType;
-                $then
-            }
-            Datatype::DateTimeMonth => {
-                type $typename = $crate::datatype::logical::DateTimeMonthType;
-                $then
-            }
-            Datatype::DateTimeWeek => {
-                type $typename = $crate::datatype::logical::DateTimeWeekType;
-                $then
-            }
-            Datatype::DateTimeDay => {
-                type $typename = $crate::datatype::logical::DateTimeDayType;
-                $then
-            }
-            Datatype::DateTimeHour => {
-                type $typename = $crate::datatype::logical::DateTimeHourType;
-                $then
-            }
-            Datatype::DateTimeMinute => {
-                type $typename = $crate::datatype::logical::DateTimeMinuteType;
-                $then
-            }
-            Datatype::DateTimeSecond => {
-                type $typename = $crate::datatype::logical::DateTimeSecondType;
-                $then
-            }
-            Datatype::DateTimeMillisecond => {
-                type $typename =
-                    $crate::datatype::logical::DateTimeMillisecondType;
-                $then
-            }
-            Datatype::DateTimeMicrosecond => {
-                type $typename =
-                    $crate::datatype::logical::DateTimeMicrosecondType;
-                $then
-            }
-            Datatype::DateTimeNanosecond => {
-                type $typename =
-                    $crate::datatype::logical::DateTimeNanosecondType;
-                $then
-            }
-            Datatype::DateTimePicosecond => {
-                type $typename =
-                    $crate::datatype::logical::DateTimePicosecondType;
-                $then
-            }
-            Datatype::DateTimeFemtosecond => {
-                type $typename =
-                    $crate::datatype::logical::DateTimeFemtosecondType;
-                $then
-            }
-            Datatype::DateTimeAttosecond => {
-                type $typename =
-                    $crate::datatype::logical::DateTimeAttosecondType;
-                $then
-            }
-            Datatype::TimeHour => {
-                type $typename = $crate::datatype::logical::TimeHourType;
-                $then
-            }
-            Datatype::TimeMinute => {
-                type $typename = $crate::datatype::logical::TimeMinuteType;
-                $then
-            }
-            Datatype::TimeSecond => {
-                type $typename = $crate::datatype::logical::TimeSecondType;
-                $then
-            }
-            Datatype::TimeMillisecond => {
-                type $typename = $crate::datatype::logical::TimeMillisecondType;
-                $then
-            }
-            Datatype::TimeMicrosecond => {
-                type $typename = $crate::datatype::logical::TimeMicrosecondType;
-                $then
-            }
-            Datatype::TimeNanosecond => {
-                type $typename = $crate::datatype::logical::TimeNanosecondType;
-                $then
-            }
-            Datatype::TimePicosecond => {
-                type $typename = $crate::datatype::logical::TimePicosecondType;
-                $then
-            }
-            Datatype::TimeFemtosecond => {
-                type $typename = $crate::datatype::logical::TimeFemtosecondType;
-                $then
-            }
-            Datatype::TimeAttosecond => {
-                type $typename = $crate::datatype::logical::TimeAttosecondType;
-                $then
-            }
-            Datatype::Blob => {
-                type $typename = $crate::datatype::logical::BlobType;
-                $then
-            }
-            Datatype::Boolean => {
-                type $typename = $crate::datatype::logical::BooleanType;
-                $then
-            }
-            Datatype::GeometryWkb => {
-                type $typename = $crate::datatype::logical::GeometryWkbType;
-                $then
-            }
-            Datatype::GeometryWkt => {
-                type $typename = $crate::datatype::logical::GeometryWktType;
-                $then
-            }
-        }
-    }};
-}
-
-/// Apply a generic expression `$then` with a static type binding in the identifier `$typename`
-/// for a physical type corresponding to the dynamic `$datatype`.
-///
-/// This is similar to `logical_type_go!` but binds the physical type instead of logical
-/// type which is useful for calling generic functions and methods with a `PhysicalType`
-/// trait bound.
-///
-/// # Examples
-///
-/// ```
-/// use tiledb::{physical_type_go, Context, Datatype};
-/// use tiledb::array::dimension::{Dimension, DimensionConstraints, Builder};
-///
-/// fn dimension_num_cells(d: &Dimension) -> Option<u64> {
-///     physical_type_go!(d.datatype().unwrap(), DT, {
-///         d.domain::<DT>().unwrap().map(|[low, high]| (high - low) as u64 + 1)
-///     })
-/// }
-/// let ctx = Context::new().unwrap();
-///
-/// let d1 = Builder::new(&ctx, "d1", Datatype::UInt32,
-///                       DimensionConstraints::UInt32([0, 16], Some(4))).unwrap().build();
-/// assert_eq!(Some(17), dimension_num_cells(&d1));
-///
-/// let d2 = Builder::new(&ctx, "d2", Datatype::Int8,
-///                       DimensionConstraints::Int8([-4, 4], Some(2))).unwrap().build();
-/// assert_eq!(Some(9), dimension_num_cells(&d2));
-/// ```
-#[macro_export]
-macro_rules! physical_type_go {
-    ($datatype:expr, $typename:ident, $then:expr) => {{
-        $crate::logical_type_go!($datatype, PhysicalTypeGoLogicalType, {
-            type $typename = <PhysicalTypeGoLogicalType as $crate::datatype::LogicalType>::PhysicalType;
-            $then
-        })
-    }};
-}
-
-=======
-#[cfg(feature = "arrow")]
->>>>>>> a4cbd2b5
 pub mod arrow;
 
 pub use tiledb_common::datatype::*;