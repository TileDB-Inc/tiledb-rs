extern crate tiledb_sys as ffi;

use std::borrow::Borrow;
use std::fmt::{Debug, Display, Formatter, Result as FmtResult};
use std::num::NonZeroU32;
use std::ops::Deref;

use anyhow::anyhow;
use serde::{Deserialize, Serialize};
use serde_json::json;
use util::option::OptionSubset;

use crate::array::CellValNum;
use crate::context::{CApiInterface, Context, ContextBound};
use crate::datatype::physical::BitsEq;
use crate::datatype::{LogicalType, PhysicalType};
use crate::error::{DatatypeErrorKind, Error};
use crate::filter::list::{FilterList, FilterListData, RawFilterList};
use crate::fn_typed;
use crate::{Datatype, Factory, Result as TileDBResult};

pub(crate) enum RawAttribute {
    Owned(*mut ffi::tiledb_attribute_t),
}

impl Deref for RawAttribute {
    type Target = *mut ffi::tiledb_attribute_t;
    fn deref(&self) -> &Self::Target {
        let RawAttribute::Owned(ref ffi) = *self;
        ffi
    }
}

impl Drop for RawAttribute {
    fn drop(&mut self) {
        let RawAttribute::Owned(ref mut ffi) = *self;
        unsafe {
            ffi::tiledb_attribute_free(ffi);
        }
    }
}

#[derive(ContextBound)]
pub struct Attribute<'ctx> {
    #[context]
    context: &'ctx Context,
    raw: RawAttribute,
}

impl<'ctx> Attribute<'ctx> {
    pub(crate) fn capi(&self) -> *mut ffi::tiledb_attribute_t {
        *self.raw
    }

    pub(crate) fn new(context: &'ctx Context, raw: RawAttribute) -> Self {
        Attribute { context, raw }
    }

    pub fn name(&self) -> TileDBResult<String> {
        let mut c_name = std::ptr::null::<std::ffi::c_char>();
        self.capi_call(|ctx| unsafe {
            ffi::tiledb_attribute_get_name(ctx, *self.raw, &mut c_name)
        })?;
        let c_name = unsafe { std::ffi::CStr::from_ptr(c_name) };
        Ok(String::from(c_name.to_string_lossy()))
    }

    pub fn datatype(&self) -> TileDBResult<Datatype> {
        let mut c_dtype: std::ffi::c_uint = 0;
        self.capi_call(|ctx| unsafe {
            ffi::tiledb_attribute_get_type(ctx, *self.raw, &mut c_dtype)
        })?;
        Datatype::try_from(c_dtype)
    }

    pub fn is_nullable(&self) -> TileDBResult<bool> {
        let mut c_nullable: std::ffi::c_uchar = 0;
        self.capi_call(|ctx| unsafe {
            ffi::tiledb_attribute_get_nullable(ctx, *self.raw, &mut c_nullable)
        })?;

        Ok(c_nullable == 1)
    }

    pub fn filter_list(&self) -> TileDBResult<FilterList<'ctx>> {
        let mut c_flist: *mut ffi::tiledb_filter_list_t = out_ptr!();
        self.capi_call(|ctx| unsafe {
            ffi::tiledb_attribute_get_filter_list(ctx, *self.raw, &mut c_flist)
        })?;
        Ok(FilterList {
            context: self.context,
            raw: RawFilterList::Owned(c_flist),
        })
    }

    pub fn cell_val_num(&self) -> TileDBResult<CellValNum> {
        let mut c_num: std::ffi::c_uint = 0;
        self.capi_call(|ctx| unsafe {
            ffi::tiledb_attribute_get_cell_val_num(ctx, *self.raw, &mut c_num)
        })?;
        CellValNum::try_from(c_num)
    }

    pub fn is_var_sized(&self) -> TileDBResult<bool> {
        Ok(self.cell_val_num()?.is_var_sized())
    }

    pub fn cell_size(&self) -> TileDBResult<u64> {
        let mut c_size: std::ffi::c_ulonglong = 0;
        self.capi_call(|ctx| unsafe {
            ffi::tiledb_attribute_get_cell_size(ctx, *self.raw, &mut c_size)
        })?;
        Ok(c_size as u64)
    }

    pub fn fill_value<'a, F: FromFillValue<'a>>(&'a self) -> TileDBResult<F> {
        let c_attr = *self.raw;
        let mut c_ptr: *const std::ffi::c_void = out_ptr!();
        let mut c_size: u64 = 0;

        if !self.datatype()?.is_compatible_type::<F::PhysicalType>() {
            return Err(Error::Datatype(DatatypeErrorKind::TypeMismatch {
                user_type: std::any::type_name::<F::PhysicalType>(),
                tiledb_type: self.datatype()?,
            }));
        }

        self.capi_call(|ctx| unsafe {
            ffi::tiledb_attribute_get_fill_value(
                ctx,
                c_attr,
                &mut c_ptr,
                &mut c_size,
            )
        })?;

<<<<<<< HEAD
        if !self.datatype()?.is_compatible_type::<T>() {
=======
        assert!(c_size % std::mem::size_of::<F::PhysicalType>() as u64 == 0,
            "Unexpected fill value size for compatible type {}: expected multiple of {}, found {}",
            std::any::type_name::<F::PhysicalType>(),
            std::mem::size_of::<F::PhysicalType>(), c_size);

        let len = c_size as usize / std::mem::size_of::<F::PhysicalType>();
        let slice: &[F::PhysicalType] = unsafe {
            std::slice::from_raw_parts(c_ptr as *const F::PhysicalType, len)
        };
        F::from_raw(slice)
    }

    pub fn fill_value_nullable<'a, F: FromFillValue<'a>>(
        &'a self,
    ) -> TileDBResult<(F, bool)> {
        if !self.datatype()?.is_compatible_type::<F::PhysicalType>() {
>>>>>>> feb41c9e
            return Err(Error::Datatype(DatatypeErrorKind::TypeMismatch {
                user_type: std::any::type_name::<F::PhysicalType>(),
                tiledb_type: self.datatype()?,
            }));
        }
        if !self.is_nullable()? {
            /* see comment in Builder::fill_value_nullability */
            return Ok((self.fill_value()?, false));
        }

        let c_attr = *self.raw;
        let mut c_ptr: *const std::ffi::c_void = out_ptr!();
        let mut c_size: u64 = 0;
        let mut c_validity: u8 = 0;

        self.capi_call(|ctx| unsafe {
            ffi::tiledb_attribute_get_fill_value_nullable(
                ctx,
                c_attr,
                &mut c_ptr,
                &mut c_size,
                &mut c_validity,
            )
        })?;

<<<<<<< HEAD
        if !self.datatype()?.is_compatible_type::<T>() {
            return Err(Error::Datatype(DatatypeErrorKind::TypeMismatch {
                user_type: std::any::type_name::<T>(),
                tiledb_type: self.datatype()?,
            }));
        }
=======
        assert!(c_size % std::mem::size_of::<F::PhysicalType>() as u64 == 0,
            "Unexpected fill value size for compatible type {}: expected multiple of {}, found {}",
            std::any::type_name::<F::PhysicalType>(),
            std::mem::size_of::<F::PhysicalType>(), c_size);

        let len = c_size as usize / std::mem::size_of::<F::PhysicalType>();
        let slice: &[F::PhysicalType] = unsafe {
            std::slice::from_raw_parts(c_ptr as *const F::PhysicalType, len)
        };
>>>>>>> feb41c9e

        let is_valid = c_validity != 0;
        Ok((F::from_raw(slice)?, is_valid))
    }
}

impl<'ctx> Debug for Attribute<'ctx> {
    fn fmt(&self, f: &mut Formatter) -> FmtResult {
        let data =
            AttributeData::try_from(self).map_err(|_| std::fmt::Error)?;
        let mut json = json!(data);
        json["raw"] = json!(format!("{:p}", *self.raw));

        write!(f, "{}", json)
    }
}

impl<'c1, 'c2> PartialEq<Attribute<'c2>> for Attribute<'c1> {
    fn eq(&self, other: &Attribute<'c2>) -> bool {
        let names_match = match (self.name(), other.name()) {
            (Ok(mine), Ok(theirs)) => mine == theirs,
            _ => false,
        };
        if !names_match {
            return false;
        }

        let types_match = match (self.datatype(), other.datatype()) {
            (Ok(mine), Ok(theirs)) => mine == theirs,
            _ => false,
        };
        if !types_match {
            return false;
        }

        let nullable_match = match (self.is_nullable(), other.is_nullable()) {
            (Ok(mine), Ok(theirs)) => mine == theirs,
            _ => false,
        };
        if !nullable_match {
            return false;
        }

        let filter_match = match (self.filter_list(), other.filter_list()) {
            (Ok(mine), Ok(theirs)) => mine == theirs,
            _ => false,
        };
        if !filter_match {
            return false;
        }

        let cell_val_match = match (self.cell_val_num(), other.cell_val_num()) {
            (Ok(mine), Ok(theirs)) => mine == theirs,
            _ => false,
        };
        if !cell_val_match {
            return false;
        }

        let fill_value_match = if self.is_nullable().unwrap() {
            fn_typed!(self.datatype().unwrap(), LT, {
                type DT = <LT as LogicalType>::PhysicalType;
                match (
                    self.fill_value_nullable::<&[DT]>(),
                    other.fill_value_nullable::<&[DT]>(),
                ) {
                    (
                        Ok((mine_value, mine_nullable)),
                        Ok((theirs_value, theirs_nullable)),
                    ) => {
                        mine_value.bits_eq(theirs_value)
                            && mine_nullable == theirs_nullable
                    }
                    _ => false,
                }
            })
        } else {
            fn_typed!(self.datatype().unwrap(), LT, {
                type DT = <LT as LogicalType>::PhysicalType;
                match (self.fill_value::<&[DT]>(), other.fill_value::<&[DT]>())
                {
                    (Ok(mine), Ok(theirs)) => mine.bits_eq(theirs),
                    _ => false,
                }
            })
        };
        if !fill_value_match {
            return false;
        }

        true
    }
}

#[derive(ContextBound)]
pub struct Builder<'ctx> {
    #[base(ContextBound)]
    attr: Attribute<'ctx>,
}

impl<'ctx> Builder<'ctx> {
    pub fn new(
        context: &'ctx Context,
        name: &str,
        datatype: Datatype,
    ) -> TileDBResult<Self> {
        let mut c_attr: *mut ffi::tiledb_attribute_t = out_ptr!();
        let c_name = cstring!(name);
        context.capi_call(|ctx| unsafe {
            ffi::tiledb_attribute_alloc(
                ctx,
                c_name.as_c_str().as_ptr(),
                datatype as u32,
                &mut c_attr,
            )
        })?;
        Ok(Builder {
            attr: Attribute {
                context,
                raw: RawAttribute::Owned(c_attr),
            },
        })
    }

    pub fn context(&self) -> &'ctx Context {
        self.attr.context
    }

    pub fn datatype(&self) -> TileDBResult<Datatype> {
        self.attr.datatype()
    }

    pub fn cell_val_num(self, num: CellValNum) -> TileDBResult<Self> {
        let c_num = num.capi() as std::ffi::c_uint;
        self.capi_call(|ctx| unsafe {
            ffi::tiledb_attribute_set_cell_val_num(ctx, *self.attr.raw, c_num)
        })?;
        Ok(self)
    }

    pub fn var_sized(self) -> TileDBResult<Self> {
        self.cell_val_num(CellValNum::Var)
    }

    pub fn is_nullable(&self) -> TileDBResult<bool> {
        self.attr.is_nullable()
    }

    pub fn nullability(self, nullable: bool) -> TileDBResult<Self> {
        let c_nullable: u8 = if nullable { 1 } else { 0 };
        self.capi_call(|ctx| unsafe {
            ffi::tiledb_attribute_set_nullable(ctx, *self.attr.raw, c_nullable)
        })?;
        Ok(self)
    }

    pub fn fill_value<F: IntoFillValue>(self, value: F) -> TileDBResult<Self> {
        if !self
            .attr
            .datatype()?
            .is_compatible_type::<F::PhysicalType>()
        {
            return Err(Error::Datatype(DatatypeErrorKind::TypeMismatch {
                user_type: std::any::type_name::<F::PhysicalType>(),
                tiledb_type: self.attr.datatype()?,
            }));
        }

        let fill: &[F::PhysicalType] = value.to_raw();

        let c_attr = *self.attr.raw;
        let c_value = fill.as_ptr() as *const std::ffi::c_void;
        let c_size = std::mem::size_of_val(fill) as u64;

        self.capi_call(|ctx| unsafe {
            ffi::tiledb_attribute_set_fill_value(ctx, c_attr, c_value, c_size)
        })?;

        Ok(self)
    }

    pub fn fill_value_nullability<F: IntoFillValue>(
        self,
        value: F,
        nullable: bool,
    ) -> TileDBResult<Self> {
        if !self.attr.is_nullable()? && !nullable {
            /*
             * This should probably be embedded in the C API, but here's the deal:
             * If the attribute is not nullable, then the fill value cannot be null.
             * Using this function with `!nullable` agrees with that, but the C API
             * `tiledb_attribute_set_fill_value_nullable` does not check for that,
             * so we will here.
             */
            return self.fill_value(value);
        }

        if !self
            .attr
            .datatype()?
            .is_compatible_type::<F::PhysicalType>()
        {
            return Err(Error::Datatype(DatatypeErrorKind::TypeMismatch {
                user_type: std::any::type_name::<F::PhysicalType>(),
                tiledb_type: self.attr.datatype()?,
            }));
        }

        let fill: &[F::PhysicalType] = value.to_raw();

        let c_attr = *self.attr.raw;
        let c_value = fill.as_ptr() as *const std::ffi::c_void;
        let c_size = std::mem::size_of_val(fill) as u64;
        let c_nullable: u8 = if nullable { 1 } else { 0 };

        self.capi_call(|ctx| unsafe {
            ffi::tiledb_attribute_set_fill_value_nullable(
                ctx, c_attr, c_value, c_size, c_nullable,
            )
        })?;

        Ok(self)
    }

    pub fn filter_list<FL>(self, filter_list: FL) -> TileDBResult<Self>
    where
        FL: Borrow<FilterList<'ctx>>,
    {
        let filter_list = filter_list.borrow();
        self.capi_call(|ctx| unsafe {
            ffi::tiledb_attribute_set_filter_list(
                ctx,
                *self.attr.raw,
                // TODO: does the C API copy this? Or alias the pointer? Safety is not obvious
                filter_list.capi(),
            )
        })?;
        Ok(self)
    }

    pub fn build(self) -> Attribute<'ctx> {
        self.attr
    }
}

/// Trait for data which can be used as a fill value for an attribute.
pub trait IntoFillValue {
    type PhysicalType: PhysicalType;

    /// Get a reference to the raw fill value data.
    /// The returned slice will be copied into the tiledb core.
    fn to_raw(&self) -> &[Self::PhysicalType];
}

/// Trait for data which can be constructed from an attribute's raw fill value.
pub trait FromFillValue<'a>: IntoFillValue + Sized {
    /// Construct a value of this type from a raw fill value.
    fn from_raw(raw: &'a [Self::PhysicalType]) -> TileDBResult<Self>;
}

impl<T> IntoFillValue for T
where
    T: PhysicalType,
{
    type PhysicalType = Self;

    fn to_raw(&self) -> &[Self::PhysicalType] {
        std::slice::from_ref(self)
    }
}

impl<T> FromFillValue<'_> for T
where
    T: PhysicalType,
{
    fn from_raw(raw: &[Self::PhysicalType]) -> TileDBResult<Self> {
        if raw.len() == 1 {
            Ok(raw[0])
        } else {
            Err(Error::Datatype(DatatypeErrorKind::UnexpectedCellStructure {
                context: None,
                found: CellValNum::try_from(raw.len() as u32)
                    /* this should be safe because core forbids zero-length fill value */
                    .unwrap(),
                expected: CellValNum::single()
            }))
        }
    }
}

impl<T, const K: usize> IntoFillValue for [T; K]
where
    T: PhysicalType,
{
    type PhysicalType = T;

    fn to_raw(&self) -> &[Self::PhysicalType] {
        self
    }
}

impl<'a, T, const K: usize> FromFillValue<'a> for [T; K]
where
    T: PhysicalType,
{
    fn from_raw(raw: &'a [Self::PhysicalType]) -> TileDBResult<Self> {
        Self::try_from(raw).map_err(|_|
            Error::Datatype(DatatypeErrorKind::UnexpectedCellStructure {
                context: None,
                found: CellValNum::try_from(raw.len() as u32)
                    /* this should be safe because core forbids zero-length fill value */
                    .unwrap(),
                expected: {
                    /* unfortunately no clear way to bound `0 < K < u32::MAX` for a trait impl */
                    let nz = u32::try_from(K).ok().and_then(NonZeroU32::new)
                        .expect("`impl FillValue for [T; K] requires 0 < K < u32::MAX");
                    CellValNum::Fixed(nz)
                }
            }))
    }
}

impl<T> IntoFillValue for &[T]
where
    T: PhysicalType,
{
    type PhysicalType = T;

    fn to_raw(&self) -> &[Self::PhysicalType] {
        self
    }
}

impl<'a, T> FromFillValue<'a> for &'a [T]
where
    T: PhysicalType,
{
    fn from_raw(raw: &'a [Self::PhysicalType]) -> TileDBResult<Self> {
        Ok(raw)
    }
}

impl<T> IntoFillValue for Vec<T>
where
    T: PhysicalType,
{
    type PhysicalType = T;

    fn to_raw(&self) -> &[Self::PhysicalType] {
        self.as_slice()
    }
}

impl<T> FromFillValue<'_> for Vec<T>
where
    T: PhysicalType,
{
    fn from_raw(raw: &[Self::PhysicalType]) -> TileDBResult<Self> {
        Ok(raw.to_vec())
    }
}

impl IntoFillValue for &str {
    type PhysicalType = u8;

    fn to_raw(&self) -> &[Self::PhysicalType] {
        self.as_bytes()
    }
}

impl<'a> FromFillValue<'a> for &'a str {
    fn from_raw(raw: &'a [Self::PhysicalType]) -> TileDBResult<Self> {
        std::str::from_utf8(raw).map_err(|e| {
            Error::Deserialization(
                "Non-UTF8 fill value".to_string(),
                anyhow!(e),
            )
        })
    }
}

impl IntoFillValue for String {
    type PhysicalType = u8;

    fn to_raw(&self) -> &[Self::PhysicalType] {
        self.as_bytes()
    }
}

impl<'a> FromFillValue<'a> for String {
    fn from_raw(raw: &'a [Self::PhysicalType]) -> TileDBResult<Self> {
        <&'a str as FromFillValue<'a>>::from_raw(raw).map(|s| s.to_string())
    }
}

/// Encapsulation of data needed to construct an Attribute's fill value
#[derive(Clone, Debug, Deserialize, OptionSubset, PartialEq, Serialize)]
pub struct FillData {
    pub data: serde_json::value::Value,
    pub nullability: Option<bool>,
}

/// Encapsulation of data needed to construct an Attribute
#[derive(
    Clone, Default, Debug, Deserialize, OptionSubset, Serialize, PartialEq,
)]
pub struct AttributeData {
    pub name: String,
    pub datatype: Datatype,
    pub nullability: Option<bool>,
    pub cell_val_num: Option<CellValNum>,
    pub fill: Option<FillData>,
    pub filters: FilterListData,
}

impl Display for AttributeData {
    fn fmt(&self, f: &mut Formatter) -> FmtResult {
        write!(f, "{}", json!(*self))
    }
}

impl<'ctx> TryFrom<&Attribute<'ctx>> for AttributeData {
    type Error = crate::error::Error;

    fn try_from(attr: &Attribute<'ctx>) -> TileDBResult<Self> {
        let datatype = attr.datatype()?;
        let fill = fn_typed!(datatype, LT, {
            type DT = <LT as LogicalType>::PhysicalType;
            let (fill_value, fill_value_nullability) =
                attr.fill_value_nullable::<&[DT]>()?;
            FillData {
                data: json!(fill_value),
                nullability: Some(fill_value_nullability),
            }
        });

        Ok(AttributeData {
            name: attr.name()?,
            datatype,
            nullability: Some(attr.is_nullable()?),
            cell_val_num: Some(attr.cell_val_num()?),
            fill: Some(fill),
            filters: FilterListData::try_from(&attr.filter_list()?)?,
        })
    }
}

impl<'ctx> TryFrom<Attribute<'ctx>> for AttributeData {
    type Error = crate::error::Error;

    fn try_from(attr: Attribute<'ctx>) -> TileDBResult<Self> {
        Self::try_from(&attr)
    }
}

impl<'ctx> Factory<'ctx> for AttributeData {
    type Item = Attribute<'ctx>;

    fn create(&self, context: &'ctx Context) -> TileDBResult<Self::Item> {
        let mut b = Builder::new(context, &self.name, self.datatype)?
            .filter_list(self.filters.create(context)?)?;

        if let Some(n) = self.nullability {
            b = b.nullability(n)?;
        }
        if let Some(c) = self.cell_val_num {
            if !matches!((self.datatype, c), (Datatype::Any, CellValNum::Var)) {
                /* SC-46696 */
                b = b.cell_val_num(c)?;
            }
        }
        if let Some(ref fill) = self.fill {
            b = fn_typed!(self.datatype, LT, {
                type DT = <LT as LogicalType>::PhysicalType;
                let fill_value: Vec<DT> =
                    serde_json::from_value::<Vec<DT>>(fill.data.clone())
                        .map_err(|e| {
                            Error::Deserialization(
                                format!("attribute '{}' fill value", self.name),
                                anyhow!(e),
                            )
                        })?;
                if let Some(fill_nullability) = fill.nullability {
                    b.fill_value_nullability(fill_value, fill_nullability)
                } else {
                    b.fill_value(fill_value)
                }
            })?;
        }

        Ok(b.build())
    }
}

#[cfg(feature = "arrow")]
pub mod arrow;

#[cfg(any(test, feature = "proptest-strategies"))]
pub mod strategy;

#[cfg(test)]
mod test {
    use super::*;
    use crate::filter::list::Builder as FilterListBuilder;
    use crate::filter::*;

    #[test]
    fn attribute_get_name_and_type() {
        let ctx = Context::new().expect("Error creating context instance.");
        let attr = Builder::new(&ctx, "xkcd", Datatype::UInt32)
            .expect("Error creating attribute instance.")
            .build();

        let name = attr.name().expect("Error getting attribute name.");
        assert_eq!(&name, "xkcd");

        let dtype = attr.datatype().expect("Error getting attribute datatype.");
        assert_eq!(dtype, Datatype::UInt32);
    }

    #[test]
    fn attribute_set_nullable() {
        let ctx = Context::new().expect("Error creating context instance.");

        {
            let attr = Builder::new(&ctx, "foo", Datatype::UInt64)
                .expect("Error creating attribute instance.")
                .build();

            let nullable = attr.is_nullable().unwrap();
            assert!(!nullable);
        }
        {
            let attr = Builder::new(&ctx, "foo", Datatype::UInt64)
                .expect("Error creating attribute instance.")
                .nullability(true)
                .expect("Error setting attribute nullability.")
                .build();

            let nullable = attr.is_nullable().unwrap();
            assert!(nullable);
        }
    }

    #[test]
    fn attribute_get_set_filter_list() -> TileDBResult<()> {
        let ctx = Context::new().expect("Error creating context instance.");

        {
            let attr = Builder::new(&ctx, "foo", Datatype::UInt8)
                .expect("Error creating attribute instance.")
                .build();

            let flist1 = attr
                .filter_list()
                .expect("Error getting attribute filter list.");
            let nfilters = flist1
                .get_num_filters()
                .expect("Error getting number of filters.");
            assert_eq!(nfilters, 0);
        }

        {
            let flist2 = FilterListBuilder::new(&ctx)
                .expect("Error creating filter list builder.")
                .add_filter(Filter::create(&ctx, FilterData::None)?)?
                .add_filter(Filter::create(
                    &ctx,
                    FilterData::BitWidthReduction { max_window: None },
                )?)?
                .add_filter(Filter::create(
                    &ctx,
                    FilterData::Compression(CompressionData::new(
                        CompressionType::Zstd,
                    )),
                )?)?
                .build();

            let attr = Builder::new(&ctx, "foo", Datatype::UInt8)
                .expect("Error creating attribute instance.")
                .filter_list(&flist2)
                .expect("Error setting filter list.")
                .build();

            let flist3 =
                attr.filter_list().expect("Error getting filter list.");
            let nfilters = flist3
                .get_num_filters()
                .expect("Error getting number of filters.");
            assert_eq!(nfilters, 3);
        }

        Ok(())
    }

    #[test]
    fn attribute_cell_val_size() {
        let ctx = Context::new().expect("Error creating context instance.");
        {
            let attr = Builder::new(&ctx, "foo", Datatype::UInt16)
                .expect("Error creating attribute instance.")
                .build();

            let num = attr.cell_val_num().expect("Error getting cell val num.");
            assert_eq!(num, <CellValNum as Default>::default());
            let size = attr
                .cell_size()
                .expect("Error getting attribute cell size.");
            assert_eq!(size, 2);
        }
        {
            let attr = Builder::new(&ctx, "foo", Datatype::UInt16)
                .expect("Error creating attribute instance.")
                .cell_val_num(CellValNum::try_from(3).unwrap())
                .expect("Error setting cell val num.")
                .build();
            let num = attr.cell_val_num().expect("Error getting cell val num.");
            assert_eq!(u32::from(num), 3);
            let size = attr
                .cell_size()
                .expect("Error getting attribute cell size.");
            assert_eq!(size, 6);
        }
        {
            let attr = Builder::new(&ctx, "foo", Datatype::UInt16)
                .expect("Error creating attribute instance.")
                .cell_val_num(CellValNum::Var)
                .expect("Error setting cell val size.")
                .build();
            let is_var = attr
                .is_var_sized()
                .expect("Error getting attribute var sized-ness.");
            assert!(is_var);
        }
        {
            let attr = Builder::new(&ctx, "foo", Datatype::UInt16)
                .expect("Error creating attribute instance.")
                .cell_val_num(CellValNum::try_from(42).unwrap())
                .expect("Error setting cell val num.")
                .build();
            let num = attr.cell_val_num().expect("Error getting cell val num.");
            assert_eq!(num, CellValNum::try_from(42).unwrap());
            let size = attr.cell_size().expect("Error getting cell val size.");
            assert_eq!(size, 84);
        }
        {
            let attr = Builder::new(&ctx, "foo", Datatype::UInt16)
                .expect("Error creating attribute instance.")
                .var_sized()
                .expect("Error setting var sized.")
                .build();
            let num = attr.cell_val_num().expect("Error getting cell val num.");
            assert_eq!(num, CellValNum::Var);
            let size = attr.cell_size().expect("Error getting cell val size.");
            assert_eq!(size, u64::MAX);
        }
    }

    #[test]
    fn attribute_test_set_fill_value_error() -> TileDBResult<()> {
        let ctx = Context::new()?;

        // nullable
        {
            let attr = Builder::new(&ctx, "foo", Datatype::UInt32)?
                .nullability(true)?
                .fill_value(5_i32);
            assert!(attr.is_err());
        }
        {
            let attr = Builder::new(&ctx, "foo", Datatype::UInt32)?
                .nullability(true)?
                .fill_value(5_u32);
            assert!(attr.is_err());
        }
        {
            let attr = Builder::new(&ctx, "foo", Datatype::UInt32)?
                .nullability(true)?
                .fill_value(1.0_f64);
            assert!(attr.is_err());
        }

        // non-nullable
        {
            let attr = Builder::new(&ctx, "foo", Datatype::UInt32)?
                .nullability(false)?
                .fill_value_nullability(5_i32, true);
            assert!(attr.is_err());
        }
        {
            let attr = Builder::new(&ctx, "foo", Datatype::UInt32)?
                .nullability(false)?
                .fill_value_nullability(5_i32, true);
            assert!(attr.is_err());
        }
        {
            let attr = Builder::new(&ctx, "foo", Datatype::UInt32)?
                .nullability(false)?
                .fill_value_nullability(1.0_f64, false);
            assert!(attr.is_err());
        }

        Ok(())
    }

    #[test]
    fn attribute_test_fill_value() -> TileDBResult<()> {
        let ctx = Context::new()?;

        // default
        {
            let attr = Builder::new(&ctx, "foo", Datatype::UInt32)?.build();

            let val: u32 = attr.fill_value()?;
            assert_eq!(val, u32::MAX);
        }

        // override
        {
            let attr = Builder::new(&ctx, "foo", Datatype::UInt32)?
                .fill_value(5_u32)?
                .build();

            let val: u32 = attr.fill_value()?;
            assert_eq!(val, 5);
        }

        Ok(())
    }

    #[test]
    fn attribute_test_fill_value_nullable() -> TileDBResult<()> {
        let ctx = Context::new()?;

        // default fill value
        {
            let attr = Builder::new(&ctx, "foo", Datatype::UInt32)?
                .nullability(true)?
                .build();

            let (val, validity): (u32, bool) = attr.fill_value_nullable()?;
            assert_eq!(val, u32::MAX);
            assert!(!validity);
        }

        // overridden
        {
            let attr = Builder::new(&ctx, "foo", Datatype::UInt32)?
                .nullability(true)?
                .fill_value_nullability(5_u32, true)?
                .build();

            let (val, validity): (u32, bool) = attr.fill_value_nullable()?;
            assert_eq!(val, 5);
            assert!(validity);
        }

        Ok(())
    }

    #[test]
    fn test_eq() {
        let ctx = Context::new().unwrap();

        let start_attr =
            |name: &str, dt: Datatype, nullable: bool| -> Builder {
                Builder::new(&ctx, name, dt)
                    .unwrap()
                    .nullability(nullable)
                    .unwrap()
            };

        let default_name = "foo";
        let default_dt = Datatype::Int32;
        let default_nullable = false;

        let default_attr =
            || start_attr(default_name, default_dt, default_nullable);

        let base = default_attr().build();

        // reflexive
        {
            let other = default_attr().build();
            assert_eq!(base, other);
        }

        // change name
        {
            let other = start_attr("bar", default_dt, default_nullable).build();
            assert_ne!(base, other);
        }

        // change type
        {
            let other =
                start_attr(default_name, Datatype::Float64, default_nullable)
                    .build();
            assert_ne!(base, other);
        }

        // change nullable
        {
            let other =
                start_attr(default_name, default_dt, !default_nullable).build();
            assert_ne!(base, other);
        }

        // change cellval
        {
            let other = start_attr(default_name, default_dt, default_nullable)
                .cell_val_num(
                    ((u32::from(base.cell_val_num().unwrap()) + 1) * 2)
                        .try_into()
                        .unwrap(),
                )
                .expect("Error setting cell val num")
                .build();
            assert_ne!(base, other);
        }

        // change fill val when the attribute is not nullable
        {
            let other = default_attr()
                .fill_value(3i32)
                .expect("Error setting fill value")
                .build();

            assert_ne!(base, other);
        }

        // change fill val when the attribute *is* nullable
        {
            let default_attr = || default_attr().nullability(false).unwrap();
            let base = default_attr().build();

            let other = default_attr()
                .fill_value(3i32)
                .expect("Error setting fill value")
                .build();

            assert_ne!(base, other);
        }

        // change fill nullable
        {
            let default_attr = || default_attr().nullability(true).unwrap();
            let base = default_attr().build();

            let (base_fill_value, base_fill_nullable) =
                base.fill_value_nullable::<i32>().unwrap();
            {
                let other = default_attr()
                    .fill_value_nullability(base_fill_value, base_fill_nullable)
                    .expect("Error setting fill value")
                    .build();
                assert_eq!(base, other);
            }
            {
                let other = default_attr()
                    .fill_value_nullability(
                        base_fill_value,
                        !base_fill_nullable,
                    )
                    .expect("Error setting fill value")
                    .build();
                assert_ne!(base, other);
            }
            {
                let new_fill_value = (base_fill_value / 2) + 1;
                let other = default_attr()
                    .fill_value_nullability(new_fill_value, base_fill_nullable)
                    .expect("Error setting fill value")
                    .build();
                assert_ne!(base, other);
            }
        }

        // change fill nullable when attribute is *not* nullable
        {
            let (base_fill_value, base_fill_nullable) =
                base.fill_value_nullable::<i32>().unwrap();
            {
                // copying the same settings should be fine
                let other = default_attr()
                    .fill_value_nullability(base_fill_value, base_fill_nullable)
                    .expect("Error setting fill value")
                    .build();
                assert_eq!(base, other);
            }
            {
                // fill value positive nullability should error due to conflict
                let other = default_attr().fill_value_nullability(
                    base_fill_value,
                    !base_fill_nullable,
                );
                assert!(other.is_err());
            }
            {
                let new_fill_value = (base_fill_value / 2) + 1;

                // just changing the value should also be fine
                let other = default_attr()
                    .fill_value_nullability(new_fill_value, base_fill_nullable)
                    .expect("Error setting fill value")
                    .build();
                assert_ne!(base, other);
            }
        }
    }
}<|MERGE_RESOLUTION|>--- conflicted
+++ resolved
@@ -134,9 +134,6 @@
             )
         })?;
 
-<<<<<<< HEAD
-        if !self.datatype()?.is_compatible_type::<T>() {
-=======
         assert!(c_size % std::mem::size_of::<F::PhysicalType>() as u64 == 0,
             "Unexpected fill value size for compatible type {}: expected multiple of {}, found {}",
             std::any::type_name::<F::PhysicalType>(),
@@ -153,7 +150,6 @@
         &'a self,
     ) -> TileDBResult<(F, bool)> {
         if !self.datatype()?.is_compatible_type::<F::PhysicalType>() {
->>>>>>> feb41c9e
             return Err(Error::Datatype(DatatypeErrorKind::TypeMismatch {
                 user_type: std::any::type_name::<F::PhysicalType>(),
                 tiledb_type: self.datatype()?,
@@ -179,14 +175,6 @@
             )
         })?;
 
-<<<<<<< HEAD
-        if !self.datatype()?.is_compatible_type::<T>() {
-            return Err(Error::Datatype(DatatypeErrorKind::TypeMismatch {
-                user_type: std::any::type_name::<T>(),
-                tiledb_type: self.datatype()?,
-            }));
-        }
-=======
         assert!(c_size % std::mem::size_of::<F::PhysicalType>() as u64 == 0,
             "Unexpected fill value size for compatible type {}: expected multiple of {}, found {}",
             std::any::type_name::<F::PhysicalType>(),
@@ -196,7 +184,6 @@
         let slice: &[F::PhysicalType] = unsafe {
             std::slice::from_raw_parts(c_ptr as *const F::PhysicalType, len)
         };
->>>>>>> feb41c9e
 
         let is_valid = c_validity != 0;
         Ok((F::from_raw(slice)?, is_valid))
