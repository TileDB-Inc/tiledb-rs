--- conflicted
+++ resolved
@@ -19,86 +19,7 @@
 use crate::key::LookupKey;
 use crate::query::read::output::FieldScratchAllocator;
 use crate::Datatype;
-<<<<<<< HEAD
-use crate::{Factory, Result as TileDBResult};
-
-#[derive(
-    Clone,
-    Default,
-    Copy,
-    Debug,
-    Deserialize,
-    Eq,
-    OptionSubset,
-    PartialEq,
-    Serialize,
-)]
-pub enum ArrayType {
-    #[default]
-    Dense,
-    Sparse,
-}
-
-impl ArrayType {
-    pub(crate) fn capi_enum(&self) -> ffi::tiledb_array_type_t {
-        match *self {
-            ArrayType::Dense => ffi::tiledb_array_type_t_TILEDB_DENSE,
-            ArrayType::Sparse => ffi::tiledb_array_type_t_TILEDB_SPARSE,
-        }
-    }
-}
-
-impl TryFrom<ffi::tiledb_array_type_t> for ArrayType {
-    type Error = crate::error::Error;
-    fn try_from(value: ffi::tiledb_array_type_t) -> TileDBResult<Self> {
-        match value {
-            ffi::tiledb_array_type_t_TILEDB_DENSE => Ok(ArrayType::Dense),
-            ffi::tiledb_array_type_t_TILEDB_SPARSE => Ok(ArrayType::Sparse),
-            _ => Err(Self::Error::LibTileDB(format!(
-                "Invalid array type: {}",
-                value
-            ))),
-        }
-    }
-}
-
-/// Represents the number of values carried within a single cell of an attribute or dimension.
-#[derive(
-    Copy, Clone, Debug, Deserialize, Eq, OptionSubset, PartialEq, Serialize,
-)]
-pub enum CellValNum {
-    /// The number of values per cell is a specific fixed number.
-    Fixed(std::num::NonZeroU32),
-    /// The number of values per cell varies.
-    /// When this option is used for a dimension or attribute, queries must allocate additional
-    /// space to hold structural information about each cell. The values will be concatenated
-    /// together in a single buffer, and the structural data buffer contains the offset
-    /// of each record into the values buffer.
-    Var,
-}
-
-impl CellValNum {
-    pub(crate) fn capi(&self) -> u32 {
-        match self {
-            CellValNum::Fixed(c) => c.get(),
-            CellValNum::Var => u32::MAX,
-        }
-    }
-
-    pub fn single() -> Self {
-        CellValNum::Fixed(NonZeroU32::new(1).unwrap())
-    }
-
-    pub fn is_var_sized(&self) -> bool {
-        matches!(self, CellValNum::Var)
-    }
-
-    pub fn is_single_valued(&self) -> bool {
-        matches!(self, CellValNum::Fixed(nz) if nz.get() == 1)
-    }
-=======
 use crate::Result as TileDBResult;
->>>>>>> a4cbd2b5
 
 pub use tiledb_common::array::{ArrayType, CellValNum};
 
@@ -793,191 +714,7 @@
     }
 }
 
-<<<<<<< HEAD
-/// Encapsulation of data needed to construct a Schema
-#[derive(
-    Clone, Default, Debug, Deserialize, OptionSubset, PartialEq, Serialize,
-)]
-pub struct SchemaData {
-    pub array_type: ArrayType,
-    pub domain: DomainData,
-    pub capacity: Option<u64>,
-    pub cell_order: Option<CellOrder>,
-    pub tile_order: Option<TileOrder>,
-    pub allow_duplicates: Option<bool>,
-    pub attributes: Vec<AttributeData>,
-    pub coordinate_filters: FilterListData,
-    pub offsets_filters: FilterListData,
-    pub nullity_filters: FilterListData,
-}
-
-impl SchemaData {
-    const DEFAULT_SPARSE_TILE_CAPACITY: u64 = 10000;
-
-    pub fn num_fields(&self) -> usize {
-        self.domain.dimension.len() + self.attributes.len()
-    }
-
-    pub fn field<K: Into<LookupKey>>(&self, key: K) -> Option<FieldData> {
-        match key.into() {
-            LookupKey::Index(idx) => {
-                if idx < self.domain.dimension.len() {
-                    Some(FieldData::from(self.domain.dimension[idx].clone()))
-                } else if idx
-                    < self.domain.dimension.len() + self.attributes.len()
-                {
-                    Some(FieldData::from(
-                        self.attributes[idx - self.domain.dimension.len()]
-                            .clone(),
-                    ))
-                } else {
-                    None
-                }
-            }
-            LookupKey::Name(name) => {
-                for d in self.domain.dimension.iter() {
-                    if d.name == name {
-                        return Some(FieldData::from(d.clone()));
-                    }
-                }
-                for a in self.attributes.iter() {
-                    if a.name == name {
-                        return Some(FieldData::from(a.clone()));
-                    }
-                }
-                None
-            }
-        }
-    }
-
-    pub fn fields(&self) -> FieldDataIter {
-        FieldDataIter::new(self)
-    }
-
-    /// Returns the number of cells per tile
-    pub fn num_cells_per_tile(&self) -> usize {
-        match self.array_type {
-            ArrayType::Dense => {
-                // it should be safe to unwrap, the two `None` conditions must not
-                // be satisfied for a dense array domain
-                // (TODO: what about for string ascii dense domains?)
-                self.domain.num_cells_per_tile().unwrap()
-            }
-            ArrayType::Sparse => {
-                self.capacity.unwrap_or(Self::DEFAULT_SPARSE_TILE_CAPACITY)
-                    as usize
-            }
-        }
-    }
-}
-
-impl Display for SchemaData {
-    fn fmt(&self, f: &mut Formatter) -> FmtResult {
-        write!(f, "{}", json!(*self))
-    }
-}
-
-impl TryFrom<&Schema> for SchemaData {
-    type Error = crate::error::Error;
-
-    fn try_from(schema: &Schema) -> TileDBResult<Self> {
-        Ok(SchemaData {
-            array_type: schema.array_type()?,
-            domain: DomainData::try_from(&schema.domain()?)?,
-            capacity: Some(schema.capacity()?),
-            cell_order: Some(schema.cell_order()?),
-            tile_order: Some(schema.tile_order()?),
-            allow_duplicates: Some(schema.allows_duplicates()?),
-            attributes: (0..schema.num_attributes()?)
-                .map(|a| AttributeData::try_from(&schema.attribute(a)?))
-                .collect::<TileDBResult<Vec<AttributeData>>>()?,
-            coordinate_filters: FilterListData::try_from(
-                &schema.coordinate_filters()?,
-            )?,
-            offsets_filters: FilterListData::try_from(
-                &schema.offsets_filters()?,
-            )?,
-            nullity_filters: FilterListData::try_from(
-                &schema.nullity_filters()?,
-            )?,
-        })
-    }
-}
-
-impl TryFrom<Schema> for SchemaData {
-    type Error = crate::error::Error;
-
-    fn try_from(schema: Schema) -> TileDBResult<Self> {
-        Self::try_from(&schema)
-    }
-}
-
-impl Factory for SchemaData {
-    type Item = Schema;
-
-    fn create(&self, context: &Context) -> TileDBResult<Self::Item> {
-        let mut b = self.attributes.iter().try_fold(
-            Builder::new(
-                context,
-                self.array_type,
-                self.domain.create(context)?,
-            )?
-            .coordinate_filters(self.coordinate_filters.create(context)?)?
-            .offsets_filters(self.offsets_filters.create(context)?)?
-            .nullity_filters(self.nullity_filters.create(context)?)?,
-            |b, a| b.add_attribute(a.create(context)?),
-        )?;
-        if let Some(c) = self.capacity {
-            b = b.capacity(c)?;
-        }
-        if let Some(d) = self.allow_duplicates {
-            b = b.allow_duplicates(d)?;
-        }
-        if let Some(o) = self.cell_order {
-            b = b.cell_order(o)?;
-        }
-        if let Some(o) = self.tile_order {
-            b = b.tile_order(o)?;
-        }
-
-        b.build()
-    }
-}
-
-pub struct FieldDataIter<'a> {
-    schema: &'a SchemaData,
-    cursor: usize,
-}
-
-impl<'a> FieldDataIter<'a> {
-    pub fn new(schema: &'a SchemaData) -> Self {
-        FieldDataIter { schema, cursor: 0 }
-    }
-}
-
-impl<'a> Iterator for FieldDataIter<'a> {
-    type Item = FieldData;
-    fn next(&mut self) -> Option<Self::Item> {
-        if self.cursor < self.schema.num_fields() {
-            let item = self.schema.field(self.cursor);
-            self.cursor += 1;
-            Some(item.expect("Internal indexing error"))
-        } else {
-            None
-        }
-    }
-
-    fn size_hint(&self) -> (usize, Option<usize>) {
-        let exact = self.schema.num_fields() - self.cursor;
-        (exact, Some(exact))
-    }
-}
-
-impl std::iter::FusedIterator for FieldDataIter<'_> {}
-
-=======
 #[cfg(feature = "arrow")]
->>>>>>> a4cbd2b5
 pub mod arrow;
 
 #[cfg(any(test, feature = "pod"))]
