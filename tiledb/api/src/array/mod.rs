use std::convert::TryFrom;
use std::fmt::{Debug, Display, Formatter, Result as FmtResult};
use std::num::NonZeroU32;
use std::ops::Deref;
use std::str::FromStr;

use anyhow::anyhow;

use crate::array::enumeration::RawEnumeration;
use crate::array::schema::RawSchema;
use crate::context::{CApiInterface, Context, ContextBound};
use crate::datatype::PhysicalType;
use crate::error::{DatatypeError, Error};
use crate::key::LookupKey;
use crate::metadata;
use crate::metadata::Metadata;
use crate::range::{
    Range, SingleValueRange, TypedNonEmptyDomain, TypedRange, VarValueRange,
};
use crate::Result as TileDBResult;
use crate::{physical_type_go, Datatype};

pub mod attribute;
pub mod dimension;
pub mod domain;
pub mod enumeration;
pub mod fragment_info;
pub mod schema;

use crate::config::Config;

pub use attribute::{Attribute, Builder as AttributeBuilder};
pub use dimension::{
    Builder as DimensionBuilder, Dimension, DimensionConstraints,
};
pub use domain::{Builder as DomainBuilder, Domain};
pub use enumeration::{Builder as EnumerationBuilder, Enumeration};
use ffi::tiledb_config_t;
pub use fragment_info::{
    Builder as FragmentInfoBuilder, FragmentInfo, FragmentInfoList,
};
pub use schema::{
    ArrayType, Builder as SchemaBuilder, CellValNum, Field, Schema,
};
<<<<<<< HEAD

#[derive(Clone, Debug, PartialEq)]
pub enum Mode {
    Read,
    Write,
    Delete,
    Update,
    ModifyExclusive,
}

impl Mode {
    pub(crate) fn capi_enum(&self) -> ffi::tiledb_query_type_t {
        match *self {
            Mode::Read => ffi::tiledb_query_type_t_TILEDB_READ,
            Mode::Write => ffi::tiledb_query_type_t_TILEDB_WRITE,
            Mode::Delete => ffi::tiledb_query_type_t_TILEDB_DELETE,
            Mode::Update => ffi::tiledb_query_type_t_TILEDB_UPDATE,
            Mode::ModifyExclusive => {
                ffi::tiledb_query_type_t_TILEDB_MODIFY_EXCLUSIVE
            }
        }
    }
}

impl TryFrom<ffi::tiledb_query_type_t> for Mode {
    type Error = crate::error::Error;

    fn try_from(value: ffi::tiledb_query_type_t) -> TileDBResult<Self> {
        Ok(match value {
            ffi::tiledb_query_type_t_TILEDB_READ => Mode::Read,
            ffi::tiledb_query_type_t_TILEDB_WRITE => Mode::Write,
            ffi::tiledb_query_type_t_TILEDB_DELETE => Mode::Delete,
            ffi::tiledb_query_type_t_TILEDB_UPDATE => Mode::Update,
            ffi::tiledb_query_type_t_TILEDB_MODIFY_EXCLUSIVE => {
                Mode::ModifyExclusive
            }
            _ => {
                return Err(Error::ModeType(
                    ModeErrorKind::InvalidDiscriminant(value as u64),
                ))
            }
        })
    }
}

impl Display for Mode {
    fn fmt(&self, f: &mut Formatter) -> FmtResult {
        <Self as Debug>::fmt(self, f)
    }
}

#[derive(
    Clone, Copy, Debug, Deserialize, Eq, OptionSubset, PartialEq, Serialize,
)]
pub enum TileOrder {
    RowMajor,
    ColumnMajor,
}

impl TileOrder {
    pub(crate) fn capi_enum(&self) -> ffi::tiledb_layout_t {
        match *self {
            TileOrder::RowMajor => ffi::tiledb_layout_t_TILEDB_ROW_MAJOR,
            TileOrder::ColumnMajor => ffi::tiledb_layout_t_TILEDB_COL_MAJOR,
        }
    }
}

impl TryFrom<ffi::tiledb_layout_t> for TileOrder {
    type Error = crate::error::Error;
    fn try_from(value: ffi::tiledb_layout_t) -> TileDBResult<Self> {
        match value {
            ffi::tiledb_layout_t_TILEDB_ROW_MAJOR => Ok(TileOrder::RowMajor),
            ffi::tiledb_layout_t_TILEDB_COL_MAJOR => Ok(TileOrder::ColumnMajor),
            _ => Err(Self::Error::LibTileDB(format!(
                "Invalid tile order: {}",
                value
            ))),
        }
    }
}

#[derive(
    Clone, Copy, Debug, Deserialize, Eq, OptionSubset, PartialEq, Serialize,
)]
pub enum CellOrder {
    Unordered,
    RowMajor,
    ColumnMajor,
    Global,
    Hilbert,
}

impl CellOrder {
    pub(crate) fn capi_enum(&self) -> ffi::tiledb_layout_t {
        match *self {
            CellOrder::Unordered => ffi::tiledb_layout_t_TILEDB_UNORDERED,
            CellOrder::RowMajor => ffi::tiledb_layout_t_TILEDB_ROW_MAJOR,
            CellOrder::ColumnMajor => ffi::tiledb_layout_t_TILEDB_COL_MAJOR,
            CellOrder::Global => ffi::tiledb_layout_t_TILEDB_GLOBAL_ORDER,
            CellOrder::Hilbert => ffi::tiledb_layout_t_TILEDB_HILBERT,
        }
    }
}

impl TryFrom<ffi::tiledb_layout_t> for CellOrder {
    type Error = crate::error::Error;
    fn try_from(value: ffi::tiledb_layout_t) -> TileDBResult<Self> {
        match value {
            ffi::tiledb_layout_t_TILEDB_UNORDERED => Ok(CellOrder::Unordered),
            ffi::tiledb_layout_t_TILEDB_ROW_MAJOR => Ok(CellOrder::RowMajor),
            ffi::tiledb_layout_t_TILEDB_COL_MAJOR => Ok(CellOrder::ColumnMajor),
            ffi::tiledb_layout_t_TILEDB_GLOBAL_ORDER => Ok(CellOrder::Global),
            ffi::tiledb_layout_t_TILEDB_HILBERT => Ok(CellOrder::Hilbert),
            _ => Err(Self::Error::LibTileDB(format!(
                "Invalid cell order: {}",
                value
            ))),
        }
    }
}
=======
pub use tiledb_common::array::{CellOrder, Mode, TileOrder};
>>>>>>> a4cbd2b5

/// Method of encryption.
#[derive(Clone, Copy, Debug, Eq, PartialEq)]
pub enum Encryption {
    Unencrypted,
    Aes256Gcm,
}

impl Display for Encryption {
    fn fmt(&self, f: &mut Formatter) -> FmtResult {
        let c_encryption = ffi::tiledb_encryption_type_t::from(*self);
        let mut c_str = out_ptr!();

        let c_ret = unsafe {
            ffi::tiledb_encryption_type_to_str(
                c_encryption,
                &mut c_str as *mut *const ::std::os::raw::c_char,
            )
        };
        if c_ret == ffi::TILEDB_OK {
            let s =
                unsafe { std::ffi::CStr::from_ptr(c_str) }.to_string_lossy();
            write!(f, "{}", s)
        } else {
            write!(f, "<Internal error>")
        }
    }
}

impl FromStr for Encryption {
    type Err = crate::error::Error;

    fn from_str(s: &str) -> Result<Self, Self::Err> {
        let c_value = cstring!(s);
        let mut c_encryption = out_ptr!();

        let c_ret = unsafe {
            ffi::tiledb_encryption_type_from_str(
                c_value.as_ptr(),
                &mut c_encryption as *mut ffi::tiledb_encryption_type_t,
            )
        };
        if c_ret == ffi::TILEDB_OK {
            Self::try_from(c_encryption)
        } else {
            Err(Error::InvalidArgument(anyhow!(format!(
                "Invalid encryption type: {}",
                s
            ))))
        }
    }
}

impl From<Encryption> for ffi::tiledb_encryption_type_t {
    fn from(value: Encryption) -> Self {
        match value {
            Encryption::Unencrypted => {
                ffi::tiledb_encryption_type_t_TILEDB_NO_ENCRYPTION
            }
            Encryption::Aes256Gcm => {
                ffi::tiledb_encryption_type_t_TILEDB_AES_256_GCM
            }
        }
    }
}

impl TryFrom<ffi::tiledb_encryption_type_t> for Encryption {
    type Error = crate::error::Error;

    fn try_from(value: ffi::tiledb_encryption_type_t) -> TileDBResult<Self> {
        match value {
            ffi::tiledb_encryption_type_t_TILEDB_NO_ENCRYPTION => {
                Ok(Self::Unencrypted)
            }
            ffi::tiledb_encryption_type_t_TILEDB_AES_256_GCM => {
                Ok(Self::Aes256Gcm)
            }
            _ => Err(Self::Error::LibTileDB(format!(
                "Invalid encryption type: {}",
                value
            ))),
        }
    }
}

pub enum RawArray {
    Owned(*mut ffi::tiledb_array_t),
}

impl Deref for RawArray {
    type Target = *mut ffi::tiledb_array_t;
    fn deref(&self) -> &Self::Target {
        let RawArray::Owned(ffi) = self;
        ffi
    }
}

impl Drop for RawArray {
    fn drop(&mut self) {
        let RawArray::Owned(ref mut ffi) = *self;
        unsafe { ffi::tiledb_array_free(ffi) }
    }
}

pub struct Array {
    context: Context,
    uri: String,
    pub(crate) raw: RawArray,
}

impl ContextBound for Array {
    fn context(&self) -> Context {
        self.context.clone()
    }
}

fn unwrap_config_to_ptr(context: Option<&Config>) -> *mut tiledb_config_t {
    context.map_or_else(
        || std::ptr::null::<Config>() as *mut tiledb_config_t,
        |ctx| ctx.capi(),
    )
}

impl Array {
    pub(crate) fn capi(&self) -> &RawArray {
        &self.raw
    }

    pub fn create<S>(
        context: &Context,
        name: S,
        schema: Schema,
    ) -> TileDBResult<()>
    where
        S: AsRef<str>,
    {
        let c_name = cstring!(name.as_ref());
        context.capi_call(|ctx| unsafe {
            ffi::tiledb_array_create(ctx, c_name.as_ptr(), schema.capi())
        })?;

        Ok(())
    }

    pub fn exists<S>(context: &Context, uri: S) -> TileDBResult<bool>
    where
        S: AsRef<str>,
    {
        Ok(matches!(
            context.object_type(uri)?,
            Some(crate::context::ObjectType::Array)
        ))
    }

    /// Returns the manner in which the array located at `uri` is encrypted.
    pub fn encryption<S>(context: &Context, uri: S) -> TileDBResult<Encryption>
    where
        S: AsRef<str>,
    {
        let c_uri = cstring!(uri.as_ref());
        let mut c_encryption_type: ffi::tiledb_encryption_type_t = out_ptr!();

        context.capi_call(|c_ctx| unsafe {
            ffi::tiledb_array_encryption_type(
                c_ctx,
                c_uri.as_ptr(),
                &mut c_encryption_type as *mut ffi::tiledb_encryption_type_t,
            )
        })?;

        Encryption::try_from(c_encryption_type)
    }

    /// Opens the array located at `uri` for queries of type `mode` using default configurations.
    pub fn open<S>(context: &Context, uri: S, mode: Mode) -> TileDBResult<Self>
    where
        S: AsRef<str>,
    {
        ArrayOpener::new(context, uri, mode)?.open()
    }

    /// Prepares an array to be "re-opened". Re-opening the array will bring in any changes
    /// which occured since it was initially opened. This also allows changing configurations
    /// of an open array, such as the timestamp range.
    pub fn reopen(self) -> ArrayOpener {
        ArrayOpener {
            array: self,
            mode: None,
        }
    }

    /// Returns the URI that this array is located at
    pub fn uri(&self) -> &str {
        self.uri.as_ref()
    }

    pub fn schema(&self) -> TileDBResult<Schema> {
        let c_array = *self.raw;
        let mut c_schema: *mut ffi::tiledb_array_schema_t = out_ptr!();

        self.capi_call(|ctx| unsafe {
            ffi::tiledb_array_get_schema(
                ctx,
                c_array,
                &mut c_schema as *mut *mut ffi::tiledb_array_schema_t,
            )
        })?;

        Ok(Schema::new(&self.context, RawSchema::Owned(c_schema)))
    }

    pub fn fragment_info(&self) -> TileDBResult<FragmentInfoList> {
        FragmentInfoBuilder::new(&self.context, self.uri())?.build()
    }

    pub fn put_metadata(&mut self, metadata: Metadata) -> TileDBResult<()> {
        let c_array = *self.raw;
        let (vec_size, vec_ptr, datatype) =
            metadata::metadata_to_ffi(&metadata);
        let c_key = cstring!(metadata.key);
        self.capi_call(|ctx| unsafe {
            ffi::tiledb_array_put_metadata(
                ctx,
                c_array,
                c_key.as_ptr(),
                datatype,
                vec_size,
                vec_ptr,
            )
        })?;
        Ok(())
    }

    pub fn delete_metadata<S>(&mut self, name: S) -> TileDBResult<()>
    where
        S: AsRef<str>,
    {
        let c_array = *self.raw;
        let c_name = cstring!(name.as_ref());
        self.capi_call(|ctx| unsafe {
            ffi::tiledb_array_delete_metadata(ctx, c_array, c_name.as_ptr())
        })?;
        Ok(())
    }

    pub fn num_metadata(&self) -> TileDBResult<u64> {
        let c_array = *self.raw;
        let mut num: u64 = out_ptr!();
        self.capi_call(|ctx| unsafe {
            ffi::tiledb_array_get_metadata_num(ctx, c_array, &mut num)
        })?;
        Ok(num)
    }

    pub fn metadata<K: Into<LookupKey>>(
        &self,
        key: K,
    ) -> TileDBResult<Metadata> {
        let c_array = *self.raw;
        let mut vec_size: u32 = out_ptr!();
        let mut c_datatype: ffi::tiledb_datatype_t = out_ptr!();
        let mut vec_ptr: *const std::ffi::c_void = out_ptr!();

        let name: String = match key.into() {
            LookupKey::Index(index) => {
                let mut key_ptr: *const std::ffi::c_char = out_ptr!();
                let mut key_len: u32 = out_ptr!();
                self.capi_call(|ctx| unsafe {
                    ffi::tiledb_array_get_metadata_from_index(
                        ctx,
                        c_array,
                        index as u64,
                        &mut key_ptr,
                        &mut key_len,
                        &mut c_datatype,
                        &mut vec_size,
                        &mut vec_ptr,
                    )
                })?;
                let c_key = unsafe { std::ffi::CStr::from_ptr(key_ptr) };
                Ok(c_key.to_string_lossy().into_owned()) as TileDBResult<String>
            }
            LookupKey::Name(name) => {
                let c_name = cstring!(name.as_ref() as &str);
                self.capi_call(|ctx| unsafe {
                    ffi::tiledb_array_get_metadata(
                        ctx,
                        c_array,
                        c_name.as_ptr(),
                        &mut c_datatype,
                        &mut vec_size,
                        &mut vec_ptr,
                    )
                })?;
                Ok(name.to_owned())
            }
        }?;
        let datatype = Datatype::try_from(c_datatype)?;
        Ok(metadata::metadata_from_ffi(
            name,
            datatype,
            (vec_size, vec_ptr),
        ))
    }

    pub fn has_metadata_key<S>(&self, name: S) -> TileDBResult<Option<Datatype>>
    where
        S: AsRef<str>,
    {
        let c_array = *self.raw;
        let c_name = cstring!(name.as_ref());
        let mut c_datatype: ffi::tiledb_datatype_t = out_ptr!();
        let mut exists: i32 = out_ptr!();
        self.capi_call(|ctx| unsafe {
            ffi::tiledb_array_has_metadata_key(
                ctx,
                c_array,
                c_name.as_ptr(),
                &mut c_datatype,
                &mut exists,
            )
        })?;
        if exists == 0 {
            return Ok(None);
        }

        let datatype = Datatype::try_from(c_datatype)?;
        Ok(Some(datatype))
    }

    /// Get the enumeration with the given name.
    ///
    /// Note that the name is not the name of the attribute, but of the
    /// enumeration as enumerations can be shared by multiple attributes.
    pub fn get_enumeration<S: AsRef<str>>(
        &self,
        name: S,
    ) -> TileDBResult<Enumeration> {
        let c_array = *self.raw;
        let mut c_enmr: *mut ffi::tiledb_enumeration_t = out_ptr!();
        let c_name = cstring!(name.as_ref());

        self.capi_call(|ctx| unsafe {
            ffi::tiledb_array_get_enumeration(
                ctx,
                c_array,
                c_name.as_c_str().as_ptr(),
                &mut c_enmr,
            )
        })?;

        Ok(Enumeration::new(
            self.context.clone(),
            RawEnumeration::Owned(c_enmr),
        ))
    }

    /// Cleans up the array, such as consolidated fragments and array metadata.
    pub fn vacuum<S>(
        ctx: &Context,
        array_uri: S,
        config: Option<&Config>,
    ) -> TileDBResult<()>
    where
        S: AsRef<str>,
    {
        let c_array_uri = cstring!(array_uri.as_ref());
        ctx.capi_call(|ctx| unsafe {
            ffi::tiledb_array_vacuum(
                ctx,
                c_array_uri.as_ptr(),
                unwrap_config_to_ptr(config),
            )
        })
    }

    /// Upgrades an array to the latest format version.
    pub fn upgrade_version<S>(
        ctx: &Context,
        array_uri: S,
        config: Option<&Config>,
    ) -> TileDBResult<()>
    where
        S: AsRef<str>,
    {
        let c_array_uri = cstring!(array_uri.as_ref());
        ctx.capi_call(|ctx| unsafe {
            ffi::tiledb_array_upgrade_version(
                ctx,
                c_array_uri.as_ptr(),
                unwrap_config_to_ptr(config),
            )
        })
    }

    /// Depending on the consolidation mode in the config, consolidates either the fragment files,
    /// fragment metadata files, or array metadata files into a single file.
    pub fn consolidate<S>(
        ctx: &Context,
        array_uri: S,
        config: Option<&Config>,
    ) -> TileDBResult<()>
    where
        S: AsRef<str>,
    {
        let c_array_uri = cstring!(array_uri.as_ref());
        ctx.capi_call(|ctx| unsafe {
            ffi::tiledb_array_consolidate(
                ctx,
                c_array_uri.as_ptr(),
                unwrap_config_to_ptr(config),
            )
        })
    }

    /// Consolidates the given fragment URIs into a single fragment.
    pub fn consolidate_fragments<S>(
        ctx: &Context,
        array_uri: S,
        fragment_names: &[S],
        config: Option<&Config>,
    ) -> TileDBResult<()>
    where
        S: AsRef<str>,
    {
        let c_array_uri = cstring!(array_uri.as_ref());

        // This array has to outlive the API call below.
        let fragment_names_cstr = fragment_names
            .iter()
            .map(|fragment_name| Ok(cstring!(fragment_name.as_ref())))
            .collect::<TileDBResult<Vec<_>>>()?;
        let mut fragment_names_ptr = fragment_names_cstr
            .iter()
            .map(|fragment_name| fragment_name.as_ptr())
            .collect::<Vec<_>>();

        ctx.capi_call(|ctx| unsafe {
            ffi::tiledb_array_consolidate_fragments(
                ctx,
                c_array_uri.as_ptr(),
                fragment_names_ptr.as_mut_ptr(),
                fragment_names_ptr.len() as u64,
                unwrap_config_to_ptr(config),
            )
        })
    }

    /// Removes the array located at [array_uri].
    ///
    /// All of the array contents are deleted, including the values
    /// in its cells, its metadata, and its schema.
    pub fn delete<S>(context: &Context, array_uri: S) -> TileDBResult<()>
    where
        S: AsRef<str>,
    {
        let c_array_uri = cstring!(array_uri.as_ref());

        context.capi_call(|ctx| unsafe {
            ffi::tiledb_array_delete(ctx, c_array_uri.as_ptr())
        })
    }

    // Implements `dimension_nonempty_domain` for dimensions with CellValNum::Fixed
    fn dimension_nonempty_domain_impl_fixed<DT>(
        &self,
        dimension_key: LookupKey,
        cell_val_num: NonZeroU32,
    ) -> TileDBResult<Option<Range>>
    where
        DT: PhysicalType,
        SingleValueRange: for<'a> From<&'a [DT; 2]>,
    {
        let num_values = cell_val_num.get() as usize;
        let mut domain = vec![DT::default(); 2 * num_values].into_boxed_slice();

        let c_array = *self.raw;
        let c_domain = domain.as_mut_ptr() as *mut std::ffi::c_void;
        let mut c_is_empty = out_ptr!();

        match dimension_key {
            LookupKey::Index(idx) => {
                let c_idx: u32 = idx.try_into().map_err(
                    |e: <usize as TryInto<u32>>::Error| {
                        Error::InvalidArgument(anyhow!(e))
                    },
                )?;

                self.capi_call(|ctx| unsafe {
                    ffi::tiledb_array_get_non_empty_domain_from_index(
                        ctx,
                        c_array,
                        c_idx,
                        c_domain,
                        &mut c_is_empty,
                    )
                })
            }
            LookupKey::Name(name) => {
                let c_name = cstring!(name);
                self.capi_call(|ctx| unsafe {
                    ffi::tiledb_array_get_non_empty_domain_from_name(
                        ctx,
                        c_array,
                        c_name.as_ptr(),
                        c_domain,
                        &mut c_is_empty,
                    )
                })
            }
        }?;

        // dimension either has cell val num var or 1 right now,
        // but this is written to be easy to upgrade if that ever changes
        assert_eq!(
            num_values, 1,
            "Unexpected cell val num for dimension: {:?}",
            cell_val_num
        );

        if c_is_empty == 1 {
            Ok(None)
        } else if num_values == 1 {
            Ok(Some(Range::Single(SingleValueRange::from(&[
                domain[0], domain[1],
            ]))))
        } else {
            unreachable!()
        }
    }

    // Implements `dimension_nonempty_domain` for dimensions with CellValNum::Var
    fn dimension_nonempty_domain_impl_var<DT>(
        &self,
        dimension_key: LookupKey,
        datatype: Datatype,
    ) -> TileDBResult<Option<VarValueRange>>
    where
        DT: PhysicalType,
        VarValueRange: From<(Box<[DT]>, Box<[DT]>)>,
    {
        let c_array = *self.raw;
        let mut c_is_empty: i32 = out_ptr!();

        match dimension_key {
            LookupKey::Index(idx) => {
                let c_idx: u32 = idx.try_into().map_err(
                    |e: <usize as TryInto<u32>>::Error| {
                        Error::InvalidArgument(anyhow!(e))
                    },
                )?;

                let mut start_size: u64 = out_ptr!();
                let mut end_size: u64 = out_ptr!();
                self.capi_call(|ctx| unsafe {
                    ffi::tiledb_array_get_non_empty_domain_var_size_from_index(
                        ctx,
                        c_array,
                        c_idx,
                        &mut start_size,
                        &mut end_size,
                        &mut c_is_empty,
                    )
                })?;

                if c_is_empty == 1 {
                    return Ok(None);
                }

                if start_size % std::mem::size_of::<DT>() as u64 != 0 {
                    return Err(Error::from(
                        DatatypeError::physical_type_incompatible::<DT>(
                            datatype,
                        ),
                    ));
                }

                if end_size % std::mem::size_of::<DT>() as u64 != 0 {
                    return Err(Error::from(
                        DatatypeError::physical_type_incompatible::<DT>(
                            datatype,
                        ),
                    ));
                }

                let start_nelems =
                    start_size / std::mem::size_of::<DT>() as u64;
                let end_nelems = end_size / std::mem::size_of::<DT>() as u64;

                let mut start = vec![DT::default(); start_nelems as usize]
                    .into_boxed_slice();
                let mut end =
                    vec![DT::default(); end_nelems as usize].into_boxed_slice();

                self.capi_call(|ctx| unsafe {
                    ffi::tiledb_array_get_non_empty_domain_var_from_index(
                        ctx,
                        c_array,
                        c_idx,
                        start.as_mut_ptr() as *mut std::ffi::c_void,
                        end.as_mut_ptr() as *mut std::ffi::c_void,
                        &mut c_is_empty,
                    )
                })?;

                if c_is_empty == 1 {
                    unreachable!("Non-empty domain was non-empty for size check but empty when retrieving data: dimension = {:?}, start_size = {}, end_size = {}",
                            dimension_key, start_size, end_size)
                } else {
                    Ok(Some(VarValueRange::from((start, end))))
                }
            }
            LookupKey::Name(name) => {
                let c_name = cstring!(name);

                let mut start_size: u64 = out_ptr!();
                let mut end_size: u64 = out_ptr!();
                self.capi_call(|ctx| unsafe {
                    ffi::tiledb_array_get_non_empty_domain_var_size_from_name(
                        ctx,
                        c_array,
                        c_name.as_ptr(),
                        &mut start_size,
                        &mut end_size,
                        &mut c_is_empty,
                    )
                })?;

                if c_is_empty == 1 {
                    return Ok(None);
                }

                if start_size % std::mem::size_of::<DT>() as u64 != 0 {
                    return Err(Error::from(
                        DatatypeError::physical_type_incompatible::<DT>(
                            datatype,
                        ),
                    ));
                }

                if end_size % std::mem::size_of::<DT>() as u64 != 0 {
                    return Err(Error::from(
                        DatatypeError::physical_type_incompatible::<DT>(
                            datatype,
                        ),
                    ));
                }

                let start_nelems =
                    start_size / std::mem::size_of::<DT>() as u64;
                let end_nelems = end_size / std::mem::size_of::<DT>() as u64;

                let mut start = vec![DT::default(); start_nelems as usize]
                    .into_boxed_slice();
                let mut end =
                    vec![DT::default(); end_nelems as usize].into_boxed_slice();

                self.capi_call(|ctx| unsafe {
                    ffi::tiledb_array_get_non_empty_domain_var_from_name(
                        ctx,
                        c_array,
                        c_name.as_ptr(),
                        start.as_mut_ptr() as *mut std::ffi::c_void,
                        end.as_mut_ptr() as *mut std::ffi::c_void,
                        &mut c_is_empty,
                    )
                })?;

                if c_is_empty == 1 {
                    unreachable!("Non-empty domain was non-empty for size check but empty when retrieving data: dimension = {:?}, start_size = {}, end_size = {}",
                            c_name, start_size, end_size)
                } else {
                    Ok(Some(VarValueRange::from((start, end))))
                }
            }
        }
    }

    fn dimension_nonempty_domain_impl(
        &self,
        dimension_key: LookupKey,
        datatype: Datatype,
        cell_val_num: CellValNum,
    ) -> TileDBResult<Option<TypedRange>> {
        match cell_val_num {
            CellValNum::Fixed(nz) => {
                physical_type_go!(datatype, DT, {
                    Ok(self
                        .dimension_nonempty_domain_impl_fixed::<DT>(
                            dimension_key,
                            nz,
                        )?
                        .map(|range| TypedRange { datatype, range }))
                })
            }
            CellValNum::Var => {
                physical_type_go!(datatype, DT, {
                    let var_range = self
                        .dimension_nonempty_domain_impl_var::<DT>(
                            dimension_key,
                            datatype,
                        )?;
                    Ok(var_range.map(|var_range| TypedRange {
                        datatype,
                        range: Range::Var(var_range),
                    }))
                })
            }
        }
    }

    /// Returns the non-empty domain of a dimension from this array, if any.
    ///
    /// The domain of a dimension is the range of allowed coordinate values.
    /// It is an aspect of the array schema and is determined when the array is created.
    /// The *non-empty* domain of a dimension is the minimum and maximum
    /// coordinate values which have been populated.
    ///
    /// This is the union of the non-empty domains of all array fragments.
    pub fn dimension_nonempty_domain(
        &self,
        dimension_key: impl Into<LookupKey>,
    ) -> TileDBResult<Option<TypedRange>> {
        let key = dimension_key.into();
        let (datatype, cell_val_num) = {
            let dim = self.schema()?.domain()?.dimension(key.clone())?;
            (dim.datatype()?, dim.cell_val_num()?)
        };
        self.dimension_nonempty_domain_impl(key, datatype, cell_val_num)
    }

    /// Returns the non-empty domain of all dimensions from this array, if any.
    ///
    /// The domain of an array is the range of allowed coordinate values
    /// for each dimension. It is an aspect of the array schema and is
    /// determined when the array is created.
    /// The *non-empty* domain of an array is the minimum and maximum
    /// coordinate values of each dimension which have been populated.
    ///
    /// This is the union of all the non-empty domains of all array fragments.
    pub fn nonempty_domain(&self) -> TileDBResult<Option<TypedNonEmptyDomain>> {
        // note to devs: calling `tiledb_array_get_non_empty_domain`
        // looks like a huge pain, if this is ever a performance bottleneck
        // then maybe we can look into it
        (0..self.schema()?.domain()?.num_dimensions()?)
            .map(|d| self.dimension_nonempty_domain(d))
            .collect::<TileDBResult<Option<TypedNonEmptyDomain>>>()
    }
}

impl Drop for Array {
    fn drop(&mut self) {
        let c_array = *self.raw;
        let mut c_is_open: i32 = out_ptr!();

        self.capi_call(|ctx| unsafe {
            ffi::tiledb_array_is_open(ctx, c_array, &mut c_is_open)
        })
        .expect("TileDB internal error when closing array");

        // the array will not be open if the user constructs Opener and drops it without calling
        // `Opener::open`.  This bit of al dente buccatini is mitigated by the fact that the
        // user still never sees a non-open Array object. Maybe worth refactoring at some point
        // nonetheless.
        if c_is_open == 1 {
            self.capi_call(|ctx| unsafe {
                ffi::tiledb_array_close(ctx, c_array)
            })
            .expect("TileDB internal error when closing array");
        }
    }
}

/// Holds configuration options for opening an array located at a particular URI.
pub struct ArrayOpener {
    array: Array,
    /// Mode for opening the array, or `None` if re-opening.
    mode: Option<Mode>,
}

impl ArrayOpener {
    /// Prepares to open the array located at `uri` for operations indicated by `mode`.
    pub fn new<S>(context: &Context, uri: S, mode: Mode) -> TileDBResult<Self>
    where
        S: AsRef<str>,
    {
        let mut array_raw: *mut ffi::tiledb_array_t = out_ptr!();
        let c_uri = cstring!(uri.as_ref());

        context.capi_call(|ctx| unsafe {
            ffi::tiledb_array_alloc(ctx, c_uri.as_ptr(), &mut array_raw)
        })?;

        Ok(ArrayOpener {
            array: Array {
                context: context.clone(),
                uri: uri.as_ref().to_owned(),
                raw: RawArray::Owned(array_raw),
            },
            mode: Some(mode),
        })
    }

    /// Sets configuration options for this array.
    pub fn config(self, config: &Config) -> TileDBResult<Self> {
        let c_array = **self.array.capi();
        let c_config = config.capi();

        self.array.capi_call(|c_context| unsafe {
            ffi::tiledb_array_set_config(c_context, c_array, c_config)
        })?;
        Ok(self)
    }

    /// Configures the start timestamp for an array.
    /// The start and end timestamps determine the set of fragments
    /// which will be loaded and used for queries.
    /// Use `start_timestamp` to avoid reading data from older fragments,
    /// such as to see only recently-written data.
    pub fn start_timestamp(self, timestamp: u64) -> TileDBResult<Self> {
        let c_array = *self.array.raw;
        self.array.capi_call(|ctx| unsafe {
            ffi::tiledb_array_set_open_timestamp_start(ctx, c_array, timestamp)
        })?;
        Ok(self)
    }

    /// Configures the end timestamp for an array.
    /// The start and end timestamps determine the set of fragments
    /// which will be loaded and used for queries.
    /// Use `end_timestamp` to avoid reading data from newer fragments,
    /// such as for historical queries.
    pub fn end_timestamp(self, timestamp: u64) -> TileDBResult<Self> {
        let c_array = *self.array.raw;
        self.array.capi_call(|ctx| unsafe {
            ffi::tiledb_array_set_open_timestamp_end(ctx, c_array, timestamp)
        })?;
        Ok(self)
    }

    /// Opens the array and returns a handle to it, consuming `self`.
    pub fn open(self) -> TileDBResult<Array> {
        let c_array = *self.array.raw;

        if let Some(mode) = self.mode {
            let c_mode = ffi::tiledb_query_type_t::from(mode);
            self.array.capi_call(|ctx| unsafe {
                ffi::tiledb_array_open(ctx, c_array, c_mode)
            })?;
        } else {
            self.array.capi_call(|ctx| unsafe {
                ffi::tiledb_array_reopen(ctx, c_array)
            })?;
        }

        Ok(self.array)
    }
}

#[cfg(test)]
pub mod tests {
    use proptest::prelude::*;
    use tiledb_common::array::dimension::DimensionConstraints;
    use tiledb_common::datatype::Datatype;
    use tiledb_common::metadata::Value;
    use tiledb_pod::array::enumeration::EnumerationData;
    use tiledb_pod::array::schema::SchemaData;
    use uri::{self, TestArrayUri};
    use utils::assert_option_subset;
    use utils::option::OptionSubset;

    use super::*;
    use crate::config::CommonOption;
    use crate::query::{
        Query, QueryBuilder, QueryLayout, QueryType, WriteBuilder,
    };
    use crate::Factory;

    /// Create the array used in the "quickstart_dense" example
    pub fn create_quickstart_dense(
        test_uri: &dyn TestArrayUri,
        context: &Context,
    ) -> TileDBResult<String> {
        let d: Domain = {
            let rows: Dimension = DimensionBuilder::new(
                context,
                "rows",
                Datatype::Int32,
                ([1, 4], 4),
            )
            .expect("Error constructing rows dimension")
            .build();
            let cols: Dimension = DimensionBuilder::new(
                context,
                "cols",
                Datatype::Int32,
                ([1, 4], 4),
            )
            .expect("Error constructing cols dimension")
            .build();

            DomainBuilder::new(context)
                .unwrap()
                .add_dimension(rows)
                .unwrap()
                .add_dimension(cols)
                .unwrap()
                .build()
        };

        let s: Schema = SchemaBuilder::new(context, ArrayType::Dense, d)
            .unwrap()
            .add_attribute(
                AttributeBuilder::new(context, "a", Datatype::UInt64)
                    .unwrap()
                    .build(),
            )
            .unwrap()
            .build()
            .unwrap();

        let uri = test_uri
            .with_path("quickstart_dense")
            .map_err(|e| Error::Other(e.to_string()))?;
        Array::create(context, &uri, s)?;
        Ok(uri)
    }

    /// Creates an array whose schema is used in the
    /// `quickstart_sparse_string` example and returns the URI.
    pub fn create_quickstart_sparse_string(
        test_uri: &dyn TestArrayUri,
        ctx: &Context,
    ) -> TileDBResult<String> {
        let schema =
            crate::tests::examples::quickstart::Builder::new(ArrayType::Sparse)
                .with_rows(DimensionConstraints::StringAscii)
                .build();

        let schema = schema.create(ctx)?;

        let uri = test_uri
            .with_path("quickstart_dense")
            .map_err(|e| Error::Other(e.to_string()))?;
        Array::create(ctx, &uri, schema)?;
        Ok(uri)
    }

    #[test]
    fn test_array_create() -> TileDBResult<()> {
        let test_uri = uri::get_uri_generator()
            .map_err(|e| Error::Other(e.to_string()))?;

        let c: Context = Context::new().unwrap();

        let r = create_quickstart_dense(&test_uri, &c);
        assert!(r.is_ok());

        // Make sure we can remove the array we created.
        test_uri.close().map_err(|e| Error::Other(e.to_string()))?;

        Ok(())
    }

    #[test]
    fn proptest_array_create() {
        let ctx = Context::new().expect("Error creating context");

        proptest!(|(schema_spec in any::<SchemaData>())| {
            let schema_in = schema_spec.create(&ctx)
                .expect("Error constructing arbitrary schema");

            let test_uri = uri::get_uri_generator().map_err(|e| Error::Other(e.to_string()))?;
            let uri = test_uri.with_path("array").map_err(|e| Error::Other(e.to_string()))?;

            Array::create(&ctx, &uri, schema_in)
                .expect("Error creating array");

            let schema_out = Schema::load(&ctx, &uri).expect("Error loading array schema");

            let schema_out_spec = SchemaData::try_from(&schema_out).expect("Error creating schema spec");
            assert_option_subset!(schema_spec, schema_out_spec);
        })
    }

    #[test]
    fn test_array_metadata() -> TileDBResult<()> {
        let test_uri = uri::get_uri_generator()
            .map_err(|e| Error::Other(e.to_string()))?;

        let tdb = Context::new()?;
        let r = create_quickstart_dense(&test_uri, &tdb);
        assert!(r.is_ok());
        let uri = r.ok().unwrap();

        {
            let mut array = Array::open(&tdb, &uri, QueryType::Write)?;

            array.put_metadata(Metadata::new(
                "key".to_owned(),
                Datatype::Int32,
                vec![5],
            )?)?;
            array.put_metadata(Metadata::new(
                "aaa".to_owned(),
                Datatype::Int32,
                vec![5],
            )?)?;
            array.put_metadata(Metadata::new(
                "bb".to_owned(),
                Datatype::Float32,
                vec![1.1f32, 2.2f32],
            )?)?;
        }

        {
            let array = Array::open(&tdb, &uri, QueryType::Read)?;

            let metadata_aaa =
                array.metadata(LookupKey::Name("aaa".to_owned()))?;
            assert_eq!(metadata_aaa.datatype, Datatype::Int32);
            assert_eq!(metadata_aaa.value, Value::Int32Value(vec!(5)));
            assert_eq!(metadata_aaa.key, "aaa");

            let metadata_num = array.num_metadata()?;
            assert_eq!(metadata_num, 3);

            let metadata_bb = array.metadata(LookupKey::Index(1))?;
            assert_eq!(metadata_bb.datatype, Datatype::Float32);
            assert_eq!(metadata_bb.key, "bb");
            assert_eq!(
                metadata_bb.value,
                Value::Float32Value(vec!(1.1f32, 2.2f32))
            );

            let has_aaa = array.has_metadata_key("aaa")?;
            assert_eq!(has_aaa, Some(Datatype::Int32));
        }

        {
            let mut array = Array::open(&tdb, &uri, QueryType::Write)?;
            array.delete_metadata("aaa")?;
        }

        {
            let array = Array::open(&tdb, &uri, QueryType::Read)?;
            let has_aaa = array.has_metadata_key("aaa")?;
            assert_eq!(has_aaa, None);
        }

        test_uri.close().map_err(|e| Error::Other(e.to_string()))
    }

    #[test]
    fn test_mode_metadata() -> TileDBResult<()> {
        let test_uri = uri::get_uri_generator()
            .map_err(|e| Error::Other(e.to_string()))?;

        let tdb = Context::new()?;
        let r = create_quickstart_dense(&test_uri, &tdb);
        assert!(r.is_ok());
        let uri = r.ok().unwrap();

        // Calling put_metadada with the wrong mode.
        {
            let mut array = Array::open(&tdb, &uri, QueryType::Read)?;
            let res = array.put_metadata(Metadata::new(
                "key".to_owned(),
                Datatype::Int32,
                vec![5],
            )?);
            assert!(res.is_err());
        }

        // Successful put_metadata call.
        {
            let mut array = Array::open(&tdb, &uri, QueryType::Write)?;
            let res = array.put_metadata(Metadata::new(
                "key".to_owned(),
                Datatype::Int32,
                vec![5],
            )?);
            assert!(res.is_ok());
        }

        // Read metadata mode testing.
        {
            let array = Array::open(&tdb, &uri, QueryType::Write)?;

            let res = array.metadata(LookupKey::Name("aaa".to_owned()));
            assert!(res.is_err());

            let res = array.num_metadata();
            assert!(res.is_err());

            let res = array.metadata(LookupKey::Index(0));
            assert!(res.is_err());

            let res = array.has_metadata_key("key");
            assert!(res.is_err());
        }

        {
            let mut array = Array::open(&tdb, &uri, QueryType::Read)?;
            let res = array.delete_metadata("key");
            assert!(res.is_err());
        }

        test_uri.close().map_err(|e| Error::Other(e.to_string()))
    }

    #[test]
    fn arbitrary_metadata() {
        let test_uri = uri::get_uri_generator().unwrap();
        let uri = test_uri.with_path("quickstart_dense").unwrap();

        let c: Context = Context::new().unwrap();
        create_quickstart_dense(&test_uri, &c).unwrap();

        proptest!(move |(m_in in any::<Metadata>())| {
            // write
            {
                let mut a = Array::open(&c, &uri, Mode::Write).unwrap();
                a.put_metadata(m_in.clone()).expect("Error writing metadata");
            }
            // read
            {
                let a = Array::open(&c, &uri, Mode::Read).unwrap();
                let m_out = a.metadata(m_in.key.clone()).expect("Error reading metadata");
                assert_eq!(m_in, m_out);
            }
        });
    }

    fn create_simple_dense(
        test_uri: &dyn TestArrayUri,
        ctx: &Context,
    ) -> TileDBResult<String> {
        let domain = {
            let rows = DimensionBuilder::new(
                ctx,
                "id",
                Datatype::Int32,
                ([1, 410], 10),
            )?
            .build();

            DomainBuilder::new(ctx)?.add_dimension(rows)?.build()
        };

        let schema = SchemaBuilder::new(ctx, ArrayType::Dense, domain)?
            .add_attribute(
                AttributeBuilder::new(ctx, "a", Datatype::Int32)?.build(),
            )?
            .build()?;

        let array_uri = test_uri
            .with_path("quickstart_dense")
            .map_err(|e| Error::Other(e.to_string()))?;
        Array::create(ctx, &array_uri, schema)?;
        Ok(array_uri)
    }

    fn write_dense_vector_4_fragments(
        ctx: &Context,
        array_uri: &str,
        timestamp: u64,
    ) -> TileDBResult<()> {
        // Subarray boundaries.
        let boundaries = [0, 200, 250, 310, 410];

        for i in 0..4 {
            // Prepare cell buffer.
            let low_bound = boundaries[i];
            let high_bound = boundaries[i + 1];

            let data = (low_bound..high_bound).collect::<Vec<i32>>();

            let opener = ArrayOpener::new(ctx, array_uri, Mode::Write)?
                .end_timestamp(timestamp + i as u64 + 1)?;
            let array = opener.open()?;

            let q1 = WriteBuilder::new(array)?
                .layout(QueryLayout::RowMajor)?
                .start_subarray()?
                .add_range(0, &[low_bound + 1, boundaries[i + 1]])?
                .finish_subarray()?
                .data_typed("a", &data)?
                .build();
            q1.submit().and_then(|_| q1.finalize())?;
        }

        Ok(())
    }

    #[test]
    fn test_array_consolidation() -> TileDBResult<()> {
        // Test advanced consolidation. Based on unit-capi-consolidation.cc.

        let ctx: Context = Context::new().unwrap();
        let array_uri = uri::get_uri_generator().unwrap();
        let array_uri = create_simple_dense(&array_uri, &ctx)?;
        write_dense_vector_4_fragments(&ctx, &array_uri, 0).unwrap();

        let mut config = Config::new()?;
        config.set("sm.consolidation.steps", "1").unwrap();
        config.set("sm.consolidation.step_min_frags", "2").unwrap();
        config.set("sm.consolidation.step_max_frags", "2").unwrap();
        config
            .set("sm.consolidation.step_size_ratio", "0.0")
            .unwrap();
        config.set("sm.consolidation.buffer_size", "10000").unwrap();

        let get_fragments_fn =
            || FragmentInfoBuilder::new(&ctx, array_uri.clone())?.build();
        let count_fragments_fn = || get_fragments_fn()?.num_fragments();
        assert_eq!(4, count_fragments_fn()?);

        // Consolidate and Vacuum.
        Array::consolidate(&ctx, &array_uri, Some(&config)).unwrap();
        Array::vacuum(&ctx, &array_uri, Some(&config)).unwrap();
        // We have consolidated first two fragments.
        assert_eq!(3, count_fragments_fn()?);

        let fragment_names = get_fragments_fn()?
            .iter()?
            .map(|f| f.name())
            .collect::<TileDBResult<Vec<_>>>()?;
        // Consolidate second and third remaining fragments.
        Array::consolidate_fragments(
            &ctx,
            array_uri.clone(),
            &fragment_names[1..3],
            Some(&config),
        )?;
        Array::vacuum(&ctx, &array_uri, Some(&config)).unwrap();
        assert_eq!(2, count_fragments_fn().unwrap());

        Ok(())
    }

    #[test]
    fn delete() -> TileDBResult<()> {
        let test_uri = uri::get_uri_generator()
            .map_err(|e| Error::Other(e.to_string()))?;

        let c: Context = Context::new().unwrap();

        let r = create_quickstart_dense(&test_uri, &c);
        assert!(r.is_ok());
        let uri = r.unwrap();

        assert!(matches!(Array::exists(&c, &uri), Ok(true)));

        let r = Array::delete(&c, &uri);
        assert!(r.is_ok());

        assert!(matches!(Array::exists(&c, &uri), Ok(false)));

        Ok(())
    }

    #[test]
    fn create_enumeration() -> TileDBResult<()> {
        let test_uri = uri::get_uri_generator()
            .map_err(|e| Error::Other(e.to_string()))?;

        let uri = test_uri
            .with_path("enumeration_test")
            .map_err(|e| Error::Other(e.to_string()))?;

        let ctx = Context::new().unwrap();
        let domain = {
            let dim = DimensionBuilder::new(
                &ctx,
                "dim",
                Datatype::Int32,
                ([0, 16], 4),
            )?
            .build();

            DomainBuilder::new(&ctx)?.add_dimension(dim)?.build()
        };

        let enmr = EnumerationBuilder::new(
            &ctx,
            "flintstones",
            Datatype::StringUtf8,
            "fredwilmageorgebetty".as_bytes(),
            Some(&[0u64, 4, 8, 14]),
        )
        .var_sized()
        .build()?;

        let enmr_before_write = EnumerationData::try_from(&enmr)?;

        let attr1 = AttributeBuilder::new(&ctx, "attr1", Datatype::Int32)?
            .nullability(true)?
            .enumeration_name("flintstones")?
            .build();

        let attr2 =
            AttributeBuilder::new(&ctx, "attr2", Datatype::Int32)?.build();

        let schema = SchemaBuilder::new(&ctx, ArrayType::Sparse, domain)?
            .add_enumeration(enmr)?
            .add_attribute(attr1)?
            .add_attribute(attr2)?
            .build()?;

        Array::create(&ctx, &uri, schema)?;

        let array = Array::open(&ctx, &uri, Mode::Read)?;

        let enmr = array.get_enumeration("flintstones")?;
        let enmr_after_write = EnumerationData::try_from(&enmr)?;

        assert!(enmr_before_write.option_subset(&enmr_after_write));

        assert_eq!(
            enmr_after_write.data,
            "fredwilmageorgebetty"
                .as_bytes()
                .to_vec()
                .into_boxed_slice()
        );

        assert_eq!(
            enmr_after_write.offsets,
            Some(vec![0u64, 4, 8, 14].into_boxed_slice())
        );

        assert!(
            array
                .schema()?
                .attribute("attr1")?
                .enumeration_name()?
                .unwrap()
                == "flintstones"
        );

        assert!(array
            .schema()?
            .attribute("attr2")?
            .enumeration_name()?
            .is_none());

        Ok(())
    }

    #[test]
    fn encryption_type_str() {
        assert_eq!(
            Encryption::Unencrypted,
            Encryption::from_str(&Encryption::Unencrypted.to_string()).unwrap()
        );
        assert_eq!(
            Encryption::Aes256Gcm,
            Encryption::from_str(&Encryption::Aes256Gcm.to_string()).unwrap()
        );
    }

    #[test]
    fn encryption_type_capi() {
        assert_eq!(
            Encryption::Unencrypted,
            Encryption::try_from(ffi::tiledb_encryption_type_t::from(
                Encryption::Unencrypted
            ))
            .unwrap()
        );
        assert_eq!(
            Encryption::Aes256Gcm,
            Encryption::try_from(ffi::tiledb_encryption_type_t::from(
                Encryption::Aes256Gcm
            ))
            .unwrap()
        );
    }

    #[test]
    fn encrypted_array() -> TileDBResult<()> {
        let test_uri = uri::get_uri_generator()
            .map_err(|e| Error::Other(e.to_string()))?;

        let key = "0123456789abcdeF0123456789abcdeF";
        let key_config =
            CommonOption::Aes256GcmEncryptionKey(key.as_bytes().to_vec());

        // create array and try opening array using the same configured context
        let uri = {
            let context = {
                let mut config = Config::new()?;
                config.set_common_option(&key_config)?;

                Context::from_config(&config)
            }?;

            let uri = create_quickstart_dense(&test_uri, &context)?;

            assert_eq!(
                Encryption::Aes256Gcm,
                Array::encryption(&context, &uri)?
            );

            // re-using the configured context should be fine
            let _ = ArrayOpener::new(&context, &uri, Mode::Read)?.open()?;
            let _ = ArrayOpener::new(&context, &uri, Mode::Write)?.open()?;

            uri
        };

        // try opening from an un-configured context and it should fail
        {
            let context = Context::new()?;

            let open_read = Array::open(&context, &uri, Mode::Read);
            assert!(matches!(open_read, Err(Error::LibTileDB(_))));

            let open_write = Array::open(&context, &uri, Mode::Read);
            assert!(matches!(open_write, Err(Error::LibTileDB(_))));
        }

        // try opening from an un-configured context with the right array config should succeed
        {
            let context = Context::new()?;
            let array_config =
                Config::new()?.with_common_option(&key_config)?;

            let _ = ArrayOpener::new(&context, &uri, Mode::Read)?
                .config(&array_config)?
                .open()?;
            let _ = ArrayOpener::new(&context, &uri, Mode::Write)?
                .config(&array_config)?
                .open()?;
        }

        Ok(())
    }
}<|MERGE_RESOLUTION|>--- conflicted
+++ resolved
@@ -42,131 +42,7 @@
 pub use schema::{
     ArrayType, Builder as SchemaBuilder, CellValNum, Field, Schema,
 };
-<<<<<<< HEAD
-
-#[derive(Clone, Debug, PartialEq)]
-pub enum Mode {
-    Read,
-    Write,
-    Delete,
-    Update,
-    ModifyExclusive,
-}
-
-impl Mode {
-    pub(crate) fn capi_enum(&self) -> ffi::tiledb_query_type_t {
-        match *self {
-            Mode::Read => ffi::tiledb_query_type_t_TILEDB_READ,
-            Mode::Write => ffi::tiledb_query_type_t_TILEDB_WRITE,
-            Mode::Delete => ffi::tiledb_query_type_t_TILEDB_DELETE,
-            Mode::Update => ffi::tiledb_query_type_t_TILEDB_UPDATE,
-            Mode::ModifyExclusive => {
-                ffi::tiledb_query_type_t_TILEDB_MODIFY_EXCLUSIVE
-            }
-        }
-    }
-}
-
-impl TryFrom<ffi::tiledb_query_type_t> for Mode {
-    type Error = crate::error::Error;
-
-    fn try_from(value: ffi::tiledb_query_type_t) -> TileDBResult<Self> {
-        Ok(match value {
-            ffi::tiledb_query_type_t_TILEDB_READ => Mode::Read,
-            ffi::tiledb_query_type_t_TILEDB_WRITE => Mode::Write,
-            ffi::tiledb_query_type_t_TILEDB_DELETE => Mode::Delete,
-            ffi::tiledb_query_type_t_TILEDB_UPDATE => Mode::Update,
-            ffi::tiledb_query_type_t_TILEDB_MODIFY_EXCLUSIVE => {
-                Mode::ModifyExclusive
-            }
-            _ => {
-                return Err(Error::ModeType(
-                    ModeErrorKind::InvalidDiscriminant(value as u64),
-                ))
-            }
-        })
-    }
-}
-
-impl Display for Mode {
-    fn fmt(&self, f: &mut Formatter) -> FmtResult {
-        <Self as Debug>::fmt(self, f)
-    }
-}
-
-#[derive(
-    Clone, Copy, Debug, Deserialize, Eq, OptionSubset, PartialEq, Serialize,
-)]
-pub enum TileOrder {
-    RowMajor,
-    ColumnMajor,
-}
-
-impl TileOrder {
-    pub(crate) fn capi_enum(&self) -> ffi::tiledb_layout_t {
-        match *self {
-            TileOrder::RowMajor => ffi::tiledb_layout_t_TILEDB_ROW_MAJOR,
-            TileOrder::ColumnMajor => ffi::tiledb_layout_t_TILEDB_COL_MAJOR,
-        }
-    }
-}
-
-impl TryFrom<ffi::tiledb_layout_t> for TileOrder {
-    type Error = crate::error::Error;
-    fn try_from(value: ffi::tiledb_layout_t) -> TileDBResult<Self> {
-        match value {
-            ffi::tiledb_layout_t_TILEDB_ROW_MAJOR => Ok(TileOrder::RowMajor),
-            ffi::tiledb_layout_t_TILEDB_COL_MAJOR => Ok(TileOrder::ColumnMajor),
-            _ => Err(Self::Error::LibTileDB(format!(
-                "Invalid tile order: {}",
-                value
-            ))),
-        }
-    }
-}
-
-#[derive(
-    Clone, Copy, Debug, Deserialize, Eq, OptionSubset, PartialEq, Serialize,
-)]
-pub enum CellOrder {
-    Unordered,
-    RowMajor,
-    ColumnMajor,
-    Global,
-    Hilbert,
-}
-
-impl CellOrder {
-    pub(crate) fn capi_enum(&self) -> ffi::tiledb_layout_t {
-        match *self {
-            CellOrder::Unordered => ffi::tiledb_layout_t_TILEDB_UNORDERED,
-            CellOrder::RowMajor => ffi::tiledb_layout_t_TILEDB_ROW_MAJOR,
-            CellOrder::ColumnMajor => ffi::tiledb_layout_t_TILEDB_COL_MAJOR,
-            CellOrder::Global => ffi::tiledb_layout_t_TILEDB_GLOBAL_ORDER,
-            CellOrder::Hilbert => ffi::tiledb_layout_t_TILEDB_HILBERT,
-        }
-    }
-}
-
-impl TryFrom<ffi::tiledb_layout_t> for CellOrder {
-    type Error = crate::error::Error;
-    fn try_from(value: ffi::tiledb_layout_t) -> TileDBResult<Self> {
-        match value {
-            ffi::tiledb_layout_t_TILEDB_UNORDERED => Ok(CellOrder::Unordered),
-            ffi::tiledb_layout_t_TILEDB_ROW_MAJOR => Ok(CellOrder::RowMajor),
-            ffi::tiledb_layout_t_TILEDB_COL_MAJOR => Ok(CellOrder::ColumnMajor),
-            ffi::tiledb_layout_t_TILEDB_GLOBAL_ORDER => Ok(CellOrder::Global),
-            ffi::tiledb_layout_t_TILEDB_HILBERT => Ok(CellOrder::Hilbert),
-            _ => Err(Self::Error::LibTileDB(format!(
-                "Invalid cell order: {}",
-                value
-            ))),
-        }
-    }
-}
-=======
 pub use tiledb_common::array::{CellOrder, Mode, TileOrder};
->>>>>>> a4cbd2b5
 
 /// Method of encryption.
 #[derive(Clone, Copy, Debug, Eq, PartialEq)]
