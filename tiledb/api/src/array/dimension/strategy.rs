use std::fmt::Debug;
use std::rc::Rc;

use num_traits::{Bounded, FromPrimitive, Num};
use proptest::prelude::*;

use tiledb_utils::numbers::{
    NextDirection, NextNumericValue, SmallestPositiveValue,
};

use crate::array::dimension::DimensionConstraints;
use crate::array::{ArrayType, CellValNum, DimensionData};
use crate::datatype::physical::BitsOrd;
use crate::datatype::strategy::*;
use crate::datatype::LogicalType;
use crate::filter::list::FilterListData;
use crate::filter::strategy::{
    Requirements as FilterRequirements, StrategyContext as FilterContext,
};
use crate::{fn_typed, Datatype};

pub fn prop_dimension_name() -> impl Strategy<Value = String> {
    proptest::string::string_regex("[a-zA-Z0-9_]*")
        .expect("Error creating dimension name strategy")
}

/// Construct a strategy to generate valid (domain, extent) pairs.
/// A valid output satisfies
/// `lower < lower + extent <= upper < upper + extent <= type_limit`.
fn prop_range_and_extent<T>() -> impl Strategy<Value = ([T; 2], Option<T>)>
where
    T: Num
        + BitsOrd
        + Bounded
        + FromPrimitive
        + NextNumericValue
        + SmallestPositiveValue
        + Clone
        + Copy
        + Debug
        + std::fmt::Display
        + PartialOrd
        + std::ops::Sub<Output = T>
        + 'static,
    std::ops::Range<T>: Strategy<Value = T>,
{
    /*
     * First generate the upper bound.
     * Then generate the lower bound.
     * Then generate the extent.
     */
    let one = <T as num_traits::One>::one();
    let lower_limit = <T as Bounded>::min_value();
    let upper_limit = <T as Bounded>::max_value();
    std::ops::Range::<T> {
        // Needs this much space for lower bound and extent
        start: lower_limit + one + one + one,
        // The extent is at least one, so we cannot match the upper limit
        end: upper_limit - one,
    }
    .prop_flat_map(move |upper_bound| {
        (
            std::ops::Range::<T> {
                start: lower_limit + one,
                // Correctly generating an extent means we need to have room
                // for at least a range of one. This means that we need to
                // leave room between the lower and upper bound. Normally this
                // would mean `upper_bound - one`, however the resolution of
                // large floating point values may be so large that
                // `x - 1 == x`. This leaves us having to implement a "next
                // value" trait to ensure there's a logical gap.
                end: upper_bound.next_numeric_value(NextDirection::Down),
            },
            Just(upper_bound),
        )
    })
    .prop_flat_map(move |(lower_bound, upper_bound)| {
        let (extent_limit, would_overflow) = {
            let zero = <T as num_traits::Zero>::zero();

            let mut would_overflow = false;
            let extent_limit = if lower_bound >= zero {
                upper_bound - lower_bound
            } else if upper_bound >= zero {
                if upper_limit + lower_bound > upper_bound {
                    upper_bound - lower_bound
                } else {
                    would_overflow = true;
                    upper_limit - upper_bound
                }
            } else {
                upper_bound - lower_bound
            };

            if upper_limit - extent_limit < upper_bound {
                (upper_limit - upper_bound, would_overflow)
            } else {
                (extent_limit, would_overflow)
            }
        };

        // A Rust range is half open which means that we have guarantee the
        // end value is strictly > than the lower limit.
        let extent_limit = if extent_limit <= T::smallest_positive_value() {
            extent_limit + T::smallest_positive_value()
        } else {
            extent_limit
        };

        // Bug SC-47034: Core does not correctly handle ranges on signed
        // dimensions when the size of the range overflows the signed type's
        // range. I.e., [-70i8, 121] has a range of 191 which is larger than
        // the maximum byte value 127i8. Our round trip tests rely on getting
        // correct values from core. To avoid triggering the bug we force an
        // extent when overflow would happen.
        if would_overflow {
            return (
                Just([lower_bound, upper_bound]),
                std::ops::Range::<T> {
                    start: T::smallest_positive_value(),
                    end: extent_limit,
                }
                .prop_map(|extent| Some(extent)),
            )
                .boxed();
        }

        // see SC-47322, we need to prevent the extent from getting too big
        // because core does not treat it for memory allocations
<<<<<<< HEAD
        let extent_limit_limit = T::from_usize(1024 * 1024).unwrap();
=======
        let extent_limit_limit = {
            const DIMENSION_EXTENT_LIMIT: usize = 1024 * 1024;
            match T::from_usize(DIMENSION_EXTENT_LIMIT) {
                Some(t) => t,
                None => {
                    /* the type range is small enough that we need not worry */
                    upper_limit
                }
            }
        };
>>>>>>> fc355d2a
        if matches!(
            extent_limit_limit.bits_cmp(&extent_limit),
            std::cmp::Ordering::Less
        ) {
            return (
                Just([lower_bound, upper_bound]),
                std::ops::Range::<T> {
                    start: T::smallest_positive_value(),
                    end: extent_limit_limit,
                }
                .prop_map(Some),
            )
                .boxed();
        }

        (
            Just([lower_bound, upper_bound]),
            proptest::option::of(std::ops::Range::<T> {
                start: T::smallest_positive_value(),
                end: extent_limit,
            }),
        )
            .boxed()
    })
}

pub fn prop_dimension_for_datatype(
    datatype: Datatype,
) -> impl Strategy<Value = DimensionData> {
    let cell_val_num = if datatype.is_string_type() {
        CellValNum::Var
    } else {
        CellValNum::single()
    };
    fn_typed!(datatype, LT, {
        type DT = <LT as LogicalType>::PhysicalType;
        let name = prop_dimension_name();
        let range_and_extent = if !datatype.is_string_type() {
            prop_range_and_extent::<DT>().prop_map(Some).boxed()
        } else {
            Just(None).boxed()
        };
        let filters = any_with::<FilterListData>(Rc::new(FilterRequirements {
            input_datatype: Some(datatype),
            context: Some(FilterContext::Dimension(datatype, cell_val_num)),
            ..Default::default()
        }));
        (name, range_and_extent, filters)
            .prop_map(move |(name, values, filters)| {
                let constraints = match values {
                    Some((dom, extent)) => {
                        DimensionConstraints::from((dom, extent))
                    }
                    None => DimensionConstraints::StringAscii,
                };
                DimensionData {
                    name,
                    datatype,
                    constraints,
                    cell_val_num: Some(cell_val_num),
                    filters: if filters.is_empty() {
                        None
                    } else {
                        Some(filters)
                    },
                }
            })
            .boxed()
    })
}

pub fn prop_dimension_for_array_type(
    array_type: ArrayType,
) -> impl Strategy<Value = DimensionData> {
    match array_type {
        ArrayType::Dense => {
            any_with::<Datatype>(DatatypeContext::DenseDimension)
        }
        ArrayType::Sparse => {
            any_with::<Datatype>(DatatypeContext::SparseDimension)
        }
    }
    .prop_flat_map(prop_dimension_for_datatype)
}

pub fn prop_dimension() -> impl Strategy<Value = DimensionData> {
    prop_oneof![Just(ArrayType::Dense), Just(ArrayType::Sparse)]
        .prop_flat_map(prop_dimension_for_array_type)
}

#[cfg(test)]
mod tests {
    use super::*;
    use crate::{Context, Factory};
    use util::assert_option_subset;
    use util::option::OptionSubset;

    /// Test that the arbitrary dimension construction always succeeds
    #[test]
    fn test_prop_dimension() {
        let ctx = Context::new().expect("Error creating context");

        proptest!(|(maybe_dimension in prop_dimension())| {
            maybe_dimension.create(&ctx)
                .expect("Error constructing arbitrary dimension");
        });
    }

    #[test]
    fn dimension_eq_reflexivity() {
        let ctx = Context::new().expect("Error creating context");

        proptest!(|(dimension in prop_dimension())| {
            assert_eq!(dimension, dimension);
            assert_option_subset!(dimension, dimension);

            let dimension = dimension
                .create(&ctx).expect("Error constructing arbitrary attribute");
            assert_eq!(dimension, dimension);
        });
    }
}<|MERGE_RESOLUTION|>--- conflicted
+++ resolved
@@ -127,9 +127,6 @@
 
         // see SC-47322, we need to prevent the extent from getting too big
         // because core does not treat it for memory allocations
-<<<<<<< HEAD
-        let extent_limit_limit = T::from_usize(1024 * 1024).unwrap();
-=======
         let extent_limit_limit = {
             const DIMENSION_EXTENT_LIMIT: usize = 1024 * 1024;
             match T::from_usize(DIMENSION_EXTENT_LIMIT) {
@@ -140,7 +137,6 @@
                 }
             }
         };
->>>>>>> fc355d2a
         if matches!(
             extent_limit_limit.bits_cmp(&extent_limit),
             std::cmp::Ordering::Less
