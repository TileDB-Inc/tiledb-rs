--- conflicted
+++ resolved
@@ -47,32 +47,21 @@
     pub subarray: Vec<SingleValueRange>,
 }
 
-<<<<<<< HEAD
 impl DenseWriteInput {
-    pub fn attach_write<'ctx, 'data>(
-        &'data self,
-        b: WriteBuilder<'ctx, 'data>,
-    ) -> TileDBResult<WriteBuilder<'ctx, 'data>> {
-        let mut subarray = self.data.attach_write(b)?.start_subarray()?;
-
-        for i in 0..self.subarray.len() {
-            subarray = subarray.add_range(i, self.subarray[i].clone())?;
-=======
-impl WriteQueryData {
     pub fn attach_write<'data>(
         &'data self,
         b: WriteBuilder<'data>,
     ) -> TileDBResult<WriteBuilder<'data>> {
-        let mut b = b;
-        for f in self.fields.iter() {
-            b = typed_field_data_go!(f.1, data, b.data_typed(f.0, data))?;
->>>>>>> d1682ec7
+        let mut subarray = self.data.attach_write(b)?.start_subarray()?;
+
+        for i in 0..self.subarray.len() {
+            subarray = subarray.add_range(i, self.subarray[i].clone())?;
         }
 
         subarray.finish_subarray()?.layout(self.layout)
     }
 
-    pub fn attach_read<'ctx, 'data, B>(
+    pub fn attach_read<'data, B>(
         &'data self,
         b: B,
     ) -> TileDBResult<CallbackVarArgReadBuilder<'data, CellsCallback, B>>
@@ -536,20 +525,20 @@
         dense.data
     }
 
-    pub fn attach_write<'ctx, 'data>(
+    pub fn attach_write<'data>(
         &'data self,
-        b: WriteBuilder<'ctx, 'data>,
-    ) -> TileDBResult<WriteBuilder<'ctx, 'data>> {
+        b: WriteBuilder<'data>,
+    ) -> TileDBResult<WriteBuilder<'data>> {
         let Self::Dense(ref d) = self;
         d.attach_write(b)
     }
 
-    pub fn attach_read<'ctx, 'data, B>(
+    pub fn attach_read<'data, B>(
         &'data self,
         b: B,
     ) -> TileDBResult<CallbackVarArgReadBuilder<'data, CellsCallback, B>>
     where
-        B: ReadQueryBuilder<'ctx, 'data>,
+        B: ReadQueryBuilder<'data>,
     {
         let Self::Dense(ref d) = self;
         d.attach_read(b)
