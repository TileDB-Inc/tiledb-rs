use std::ops::Deref;

use crate::context::{CApiInterface, Context, ContextBound};
use crate::error::Error;
use crate::{array::RawArray, Array, Result as TileDBResult};

pub mod buffer;
pub mod conditions;
pub mod read;
pub mod subarray;
pub mod write;

<<<<<<< HEAD
#[cfg(any(test, feature = "proptest-strategies"))]
pub mod strategy;

pub use self::conditions::{QueryCondition, QueryConditionExpr};
=======
pub use self::conditions::QueryConditionExpr;
>>>>>>> df90dfd5
pub use self::read::{
    ReadBuilder, ReadQuery, ReadQueryBuilder, ReadStepOutput, TypedReadBuilder,
};
pub use self::subarray::{Builder as SubarrayBuilder, Subarray};
pub use self::write::{WriteBuilder, WriteQuery};

use self::subarray::RawSubarray;

pub type QueryType = crate::array::Mode;
pub type QueryLayout = crate::array::CellOrder;

pub enum RawQuery {
    Owned(*mut ffi::tiledb_query_t),
}

impl Deref for RawQuery {
    type Target = *mut ffi::tiledb_query_t;
    fn deref(&self) -> &Self::Target {
        let RawQuery::Owned(ref ffi) = self;
        ffi
    }
}

impl Drop for RawQuery {
    fn drop(&mut self) {
        let RawQuery::Owned(ref mut ffi) = *self;
        unsafe { ffi::tiledb_query_free(ffi) }
    }
}

pub trait Query<'ctx> {
    fn base(&self) -> &QueryBase<'ctx>;

    fn finalize(self) -> TileDBResult<Array<'ctx>>
    where
        Self: Sized;

    /// Get the subarray for this query.
    ///
    /// The Subarray is tied to the lifetime of the Query.
    ///
    /// ```compile_fail,E0505
    /// # use tiledb::query::{Query, QueryBase, Subarray};
    /// fn invalid_use(query: QueryBase) {
    ///     let subarray = query.subarray().unwrap();
    ///     drop(query);
    ///     /// The subarray should not be usable after the query is dropped.
    ///     let _ = subarray.ranges();
    /// }
    /// ```
    fn subarray<'query>(&'query self) -> TileDBResult<Subarray<'query>>
    where
        'ctx: 'query,
    {
        let ctx = self.base().context();
        let c_query = *self.base().raw;
        let mut c_subarray: *mut ffi::tiledb_subarray_t = out_ptr!();
        ctx.capi_call(|ctx| unsafe {
            ffi::tiledb_query_get_subarray_t(ctx, c_query, &mut c_subarray)
        })?;

        Ok(Subarray::new(
            self.base().array().schema()?,
            RawSubarray::Owned(c_subarray),
        ))
    }
}

#[derive(ContextBound)]
pub struct QueryBase<'ctx> {
    #[base(ContextBound)]
    array: Array<'ctx>,
    raw: RawQuery,
}

impl<'ctx> QueryBase<'ctx> {
    fn cquery(&self) -> &RawQuery {
        &self.raw
    }

    /// Executes a single step of the query.
    fn do_submit(&self) -> TileDBResult<()> {
        let c_query = **self.cquery();
        self.capi_call(|ctx| unsafe {
            ffi::tiledb_query_submit(ctx, c_query)
        })?;
        Ok(())
    }

    /// Returns the ffi status of the last submit()
    fn capi_status(&self) -> TileDBResult<ffi::tiledb_query_status_t> {
        let c_query = **self.cquery();
        let mut c_status: ffi::tiledb_query_status_t = out_ptr!();
        self.capi_call(|ctx| unsafe {
            ffi::tiledb_query_get_status(ctx, c_query, &mut c_status)
        })
        .map(|_| c_status)
    }

    pub fn array(&self) -> &Array<'ctx> {
        &self.array
    }
}

impl<'ctx> Query<'ctx> for QueryBase<'ctx> {
    fn base(&self) -> &QueryBase<'ctx> {
        self
    }

    fn finalize(self) -> TileDBResult<Array<'ctx>> {
        let c_query = **self.base().cquery();
        self.capi_call(|ctx| unsafe {
            ffi::tiledb_query_finalize(ctx, c_query)
        })?;

        Ok(self.array)
    }
}

impl<'ctx> ReadQuery<'ctx> for QueryBase<'ctx> {
    type Intermediate = ();
    type Final = ();

    fn step(
        &mut self,
    ) -> TileDBResult<ReadStepOutput<Self::Intermediate, Self::Final>> {
        self.do_submit()?;

        match self.capi_status()? {
            ffi::tiledb_query_status_t_TILEDB_FAILED => {
                Err(self.context().expect_last_error())
            }
            ffi::tiledb_query_status_t_TILEDB_COMPLETED => {
                Ok(ReadStepOutput::Final(()))
            }
            ffi::tiledb_query_status_t_TILEDB_INPROGRESS => unreachable!(),
            ffi::tiledb_query_status_t_TILEDB_INCOMPLETE => {
                /*
                 * Note: the returned status itself is not enough to distinguish between
                 * "no results, allocate more space plz" and "there are more results after you consume these".
                 * The API tiledb_query_get_status_details exists but is experimental,
                 * so we will worry about it later.
                 * For now: it's a fair assumption that the user requested data, and that is
                 * where we will catch the difference. See RawReadQuery.
                 * We also assume that the same number of records are filled in for all
                 * queried data - if a result is empty for one attribute then it will be so
                 * for all attributes.
                 */
                Ok(ReadStepOutput::Intermediate(()))
            }
            ffi::tiledb_query_status_t_TILEDB_UNINITIALIZED => {
                unreachable!()
            }
            ffi::tiledb_query_status_t_TILEDB_INITIALIZED => unreachable!(),
            unrecognized => Err(Error::Internal(format!(
                "Unrecognized query status: {}",
                unrecognized
            ))),
        }
    }
}

pub trait QueryBuilder<'ctx>: Sized {
    type Query: Query<'ctx>;

    fn base(&self) -> &BuilderBase<'ctx>;

    fn layout(self, layout: QueryLayout) -> TileDBResult<Self>
    where
        Self: Sized,
    {
        let c_query = **self.base().cquery();
        let c_layout = layout.capi_enum();
        self.base().capi_call(|ctx| unsafe {
            ffi::tiledb_query_set_layout(ctx, c_query, c_layout)
        })?;
        Ok(self)
    }

    fn start_subarray(self) -> TileDBResult<SubarrayBuilder<Self>>
    where
        Self: Sized,
    {
        SubarrayBuilder::for_query(self)
    }

    fn query_condition(self, qc: QueryConditionExpr) -> TileDBResult<Self> {
        let raw = qc.build(self.base().context())?;
        let c_query = **self.base().cquery();
        let c_cond = *raw;
        self.base().capi_call(|ctx| unsafe {
            ffi::tiledb_query_set_condition(ctx, c_query, c_cond)
        })?;
        Ok(self)
    }

    fn build(self) -> Self::Query;
}

#[derive(ContextBound)]
pub struct BuilderBase<'ctx> {
    #[base(ContextBound)]
    query: QueryBase<'ctx>,
}

impl<'ctx> BuilderBase<'ctx> {
    fn carray(&self) -> &RawArray {
        self.query.array.capi()
    }
    fn cquery(&self) -> &RawQuery {
        &self.query.raw
    }

    pub fn array(&self) -> &Array<'ctx> {
        &self.query.array
    }
}

impl<'ctx> QueryBuilder<'ctx> for BuilderBase<'ctx> {
    type Query = QueryBase<'ctx>;

    fn base(&self) -> &BuilderBase<'ctx> {
        self
    }

    fn build(self) -> Self::Query {
        self.query
    }
}

impl<'ctx> BuilderBase<'ctx> {
    fn new(array: Array<'ctx>, query_type: QueryType) -> TileDBResult<Self> {
        let c_array = **array.capi();
        let c_query_type = query_type.capi_enum();
        let mut c_query: *mut ffi::tiledb_query_t = out_ptr!();
        array.capi_call(|ctx| unsafe {
            ffi::tiledb_query_alloc(ctx, c_array, c_query_type, &mut c_query)
        })?;

        Ok(BuilderBase {
            query: QueryBase {
                array,
                raw: RawQuery::Owned(c_query),
            },
        })
    }
}<|MERGE_RESOLUTION|>--- conflicted
+++ resolved
@@ -10,14 +10,10 @@
 pub mod subarray;
 pub mod write;
 
-<<<<<<< HEAD
 #[cfg(any(test, feature = "proptest-strategies"))]
 pub mod strategy;
 
-pub use self::conditions::{QueryCondition, QueryConditionExpr};
-=======
 pub use self::conditions::QueryConditionExpr;
->>>>>>> df90dfd5
 pub use self::read::{
     ReadBuilder, ReadQuery, ReadQueryBuilder, ReadStepOutput, TypedReadBuilder,
 };
