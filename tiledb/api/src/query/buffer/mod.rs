--- conflicted
+++ resolved
@@ -660,9 +660,7 @@
                 $then
             }
         }
-<<<<<<< HEAD
-=======
-    };
+    }};
     ($left:expr, $right:expr, $DT:ident, $lbind:pat, $rbind:pat, $then:expr) => {{
         use $crate::query::buffer::TypedQueryBuffers;
         match ($left, $right) {
@@ -738,7 +736,6 @@
             }
             _ => unreachable!(),
         }
->>>>>>> d1682ec7
     }};
 }
 
