--- conflicted
+++ resolved
@@ -8,15 +8,7 @@
 use crate::array::CellValNum;
 use crate::datatype::PhysicalType;
 use crate::error::{DatatypeErrorKind, Error};
-<<<<<<< HEAD
-use crate::query::buffer::{
-    Buffer, BufferMut, CellStructure, CellStructureMut, QueryBuffers,
-    QueryBuffersCellStructureFixed, QueryBuffersCellStructureSingle,
-    QueryBuffersMut, TypedQueryBuffers,
-};
-=======
 use crate::query::buffer::*;
->>>>>>> fc355d2a
 use crate::Result as TileDBResult;
 use crate::{typed_query_buffers_go, Datatype};
 
@@ -606,7 +598,6 @@
     ncells: usize,
     index: usize,
     location: QueryBuffers<'data, C>,
-<<<<<<< HEAD
 }
 
 impl<'data, C> CellStructureSingleIterator<'data, C> {
@@ -638,39 +629,6 @@
     }
 }
 
-=======
-}
-
-impl<'data, C> CellStructureSingleIterator<'data, C> {
-    pub fn new(
-        ncells: usize,
-        input: QueryBuffersCellStructureSingle<'data, C>,
-    ) -> Self {
-        CellStructureSingleIterator {
-            ncells,
-            index: 0,
-            location: input.into_inner(),
-        }
-    }
-
-    pub fn try_new(
-        ncells: usize,
-        input: QueryBuffers<'data, C>,
-    ) -> TileDBResult<Self> {
-        match QueryBuffersCellStructureSingle::try_from(input) {
-            Ok(qb) => Ok(Self::new(ncells, qb)),
-            Err(qb) => Err(Error::Datatype(
-                DatatypeErrorKind::UnexpectedCellStructure {
-                    context: None,
-                    expected: CellValNum::single(),
-                    found: qb.cell_structure.as_cell_val_num(),
-                },
-            )),
-        }
-    }
-}
-
->>>>>>> fc355d2a
 impl<'data, C> Iterator for CellStructureSingleIterator<'data, C>
 where
     C: Copy,
