--- conflicted
+++ resolved
@@ -125,43 +125,6 @@
 fn prop_compression_delta_strategies(
     input_datatype: Option<Datatype>,
 ) -> Vec<BoxedStrategy<CompressionType>> {
-<<<<<<< HEAD
-    if let Some(input_datatype) = input_datatype {
-        if input_datatype.is_real_type() {
-            let delta = any_with::<Datatype>(
-                DatatypeContext::DeltaFilterReinterpretDatatype,
-            )
-            .prop_filter(
-                "input_datatype is floating-point, input must not be Any",
-                move |dt| {
-                    if input_datatype.is_real_type() {
-                        !dt.is_real_type() && *dt != Datatype::Any
-                    } else {
-                        !dt.is_real_type()
-                    }
-                },
-            )
-            .prop_map(|dt| CompressionType::Delta {
-                reinterpret_datatype: Some(dt),
-            });
-
-            let double_delta = any::<Datatype>()
-                .prop_filter(
-                    "input_datatype is floating-point, input must not be Any",
-                    move |dt| {
-                        if input_datatype.is_real_type() {
-                            !dt.is_real_type() && *dt != Datatype::Any
-                        } else {
-                            !dt.is_real_type()
-                        }
-                    },
-                )
-                .prop_map(|dt| CompressionType::DoubleDelta {
-                    reinterpret_datatype: Some(dt),
-                });
-
-            return vec![delta.boxed(), double_delta.boxed()];
-=======
     fn validate_type(
         in_dtype: &Option<Datatype>,
         reinterpret_dtype: &Datatype,
@@ -191,48 +154,28 @@
             if reinterpret_dtype.is_real_type() {
                 return false;
             }
->>>>>>> ea2b74d3
         }
 
         true
     }
 
     /* any non-float type is allowed */
-<<<<<<< HEAD
     let delta =
         any_with::<Datatype>(DatatypeContext::DeltaFilterReinterpretDatatype)
-            .prop_filter(
-                "reinterpret_datatype cannot be floating-point",
-                |dt| !dt.is_real_type(),
-            )
+            .prop_filter("Invalid reinterpret_datatype", move |dt| {
+                validate_type(&input_datatype, dt)
+            })
             .prop_map(|dt| CompressionType::Delta {
                 reinterpret_datatype: Some(dt),
             });
     let double_delta =
         any_with::<Datatype>(DatatypeContext::DeltaFilterReinterpretDatatype)
-            .prop_filter(
-                "reinterpret_datatype cannot be floating-point",
-                |dt| !dt.is_real_type(),
-            )
+            .prop_filter("Invalid reinterpret_datatype", move |dt| {
+                validate_type(&input_datatype, dt)
+            })
             .prop_map(|dt| CompressionType::DoubleDelta {
                 reinterpret_datatype: Some(dt),
             });
-=======
-    let delta = any::<Datatype>()
-        .prop_filter("Invalid reinterpret_datatype", move |dt| {
-            validate_type(&input_datatype, dt)
-        })
-        .prop_map(|dt| CompressionType::Delta {
-            reinterpret_datatype: Some(dt),
-        });
-    let double_delta = any::<Datatype>()
-        .prop_filter("Invalid reinterpret_datatype", move |dt| {
-            validate_type(&input_datatype, dt)
-        })
-        .prop_map(|dt| CompressionType::DoubleDelta {
-            reinterpret_datatype: Some(dt),
-        });
->>>>>>> ea2b74d3
 
     vec![delta.boxed(), double_delta.boxed()]
 }
