extern crate anyhow;
extern crate thiserror;
extern crate tiledb_sys as ffi;

#[cfg(test)]
extern crate tiledb_utils as utils;

macro_rules! cstring {
    ($arg:expr) => {
        match std::ffi::CString::new($arg) {
            Ok(c_arg) => c_arg,
            Err(nullity) => {
                return Err(crate::error::Error::InvalidArgument(
                    anyhow::anyhow!(nullity),
                ))
            }
        }
    };
}

macro_rules! eq_helper {
    ($mine:expr, $theirs:expr) => {{
        if !match ($mine, $theirs) {
            (Ok(mine), Ok(theirs)) => mine == theirs,
            _ => false,
        } {
            return false;
        }
    }};
}

macro_rules! out_ptr {
    () => {
        unsafe { std::mem::MaybeUninit::zeroed().assume_init() }
    };
    ($T:ty) => {
        $T::default()
    };
}

pub use tiledb_common::key;
pub use tiledb_common::physical_type_go;
pub use tiledb_common::range;

pub mod array;
pub mod config;
pub mod context;
pub mod datatype;
pub mod error;
pub mod filesystem;
pub mod filter;
pub mod group;
pub mod metadata;
pub mod query;
<<<<<<< HEAD
pub mod query_arrow;
#[macro_use]
pub mod range;
=======
>>>>>>> a4cbd2b5
pub mod stats;
pub mod string;
pub mod vfs;

pub mod arrow;

#[cfg(test)]
pub mod tests;

pub fn version() -> (i32, i32, i32) {
    let mut major: i32 = 0;
    let mut minor: i32 = 0;
    let mut patch: i32 = 0;

    unsafe {
        ffi::tiledb_version(&mut major, &mut minor, &mut patch);
    }

    (major, minor, patch)
}

pub use array::Array;
pub use context::{Context, ContextBound};
pub use datatype::Datatype;
pub type Result<T> = std::result::Result<T, error::Error>;

#[cfg(any(test, feature = "pod"))]
pub trait Factory {
    type Item;

    fn create(&self, context: &context::Context) -> Result<Self::Item>;
}<|MERGE_RESOLUTION|>--- conflicted
+++ resolved
@@ -52,12 +52,7 @@
 pub mod group;
 pub mod metadata;
 pub mod query;
-<<<<<<< HEAD
 pub mod query_arrow;
-#[macro_use]
-pub mod range;
-=======
->>>>>>> a4cbd2b5
 pub mod stats;
 pub mod string;
 pub mod vfs;
