--- conflicted
+++ resolved
@@ -113,38 +113,19 @@
         tiledb::array::Mode::Read,
     )?;
 
-<<<<<<< HEAD
     let mut query = tiledb::query::ReadBuilder::new(&tdb, array)?
         .layout(tiledb::query::QueryLayout::RowMajor)?
         .register_constructor_managed::<_, Vec<i32>, _, _, _>(
             QUICKSTART_ATTRIBUTE_NAME,
             Default::default(),
         )?
-        .add_subarray()?
+        .start_subarray()?
         .dimension_range_typed::<i32, _>("rows", &[1, 2])?
-        .add_subarray()?
         .dimension_range_typed::<i32, _>("columns", &[2, 4])?
+        .finish_subarray()?
         .build();
 
     let (results, _) = query.execute()?;
-=======
-    let mut results = vec![0; 6];
-
-    let query =
-        tiledb::QueryBuilder::new(&tdb, array, tiledb::QueryType::Read)?
-            .layout(tiledb::query::QueryLayout::RowMajor)?
-            .dimension_buffer_typed(
-                QUICKSTART_ATTRIBUTE_NAME,
-                results.as_mut_slice(),
-            )?
-            .start_subarray()?
-            .dimension_range_typed::<i32, _>("rows", &[1, 2])?
-            .dimension_range_typed::<i32, _>("columns", &[2, 4])?
-            .finish_subarray()?
-            .build();
-
-    query.submit()?;
->>>>>>> cc022d31
 
     for value in results {
         print!("{} ", value)
